name: coverage
on:
  workflow_dispatch:
  push:
    branches: [main]

permissions: write-all

jobs:
  coverage:
    runs-on: ubuntu-latest
    steps:
      - uses: actions/checkout@v4
        with:
          token: ${{ secrets.GITHUB_TOKEN }}
      - uses: dtolnay/rust-toolchain@v1
        with:
          toolchain: stable
          targets: wasm32-unknown-unknown
<<<<<<< HEAD
      - name: Install wasm-pack
        run: cargo install wasm-pack
      - name: Install wasm-tools
        run: cargo install wasm-tools
      - name: Run tests
        run: wasm-pack test --headless --chrome
      - name: Generate lcov
        run: wasm-tools coverage target/wasm32-unknown-unknown/debug/deps/*.wasm > lcov.info
=======
      - name: Install cargo-llvm-cov
        run: cargo install cargo-llvm-cov
      - name: Generate coverage
        run: cargo llvm-cov --workspace --lcov --output-path lcov.info
>>>>>>> 4a40619d
      - name: Compute coverage
        run: |
          python - <<'PY'
          import json, pathlib
          total = hit = 0
          with open('lcov.info') as f:
              for line in f:
                  if line.startswith('LF:'):
                      total += int(line[3:])
                  elif line.startswith('LH:'):
                      hit += int(line[3:])
          cov = round(100 * hit / total, 2) if total else 0
          data = {'coverage': cov}
          pathlib.Path('docs/coverage_result.json').write_text(json.dumps(data))
          lines = ['# Latest coverage', '', '| Metric | Value |', '| --- | --- |', f'| coverage | {cov} |']
          pathlib.Path('docs/coverage.md').write_text('\n'.join(lines) + '\n')
          PY
      - name: Commit results
        run: |
          git config user.name github-actions
          git config user.email github-actions@github.com
          git add docs/coverage.md docs/coverage_result.json
          git commit -m "Update coverage metrics" || echo "No changes"
          git push
      - uses: actions/upload-artifact@v4
        with:
          name: coverage_result
          path: lcov.info<|MERGE_RESOLUTION|>--- conflicted
+++ resolved
@@ -17,7 +17,6 @@
         with:
           toolchain: stable
           targets: wasm32-unknown-unknown
-<<<<<<< HEAD
       - name: Install wasm-pack
         run: cargo install wasm-pack
       - name: Install wasm-tools
@@ -26,12 +25,10 @@
         run: wasm-pack test --headless --chrome
       - name: Generate lcov
         run: wasm-tools coverage target/wasm32-unknown-unknown/debug/deps/*.wasm > lcov.info
-=======
       - name: Install cargo-llvm-cov
         run: cargo install cargo-llvm-cov
       - name: Generate coverage
         run: cargo llvm-cov --workspace --lcov --output-path lcov.info
->>>>>>> 4a40619d
       - name: Compute coverage
         run: |
           python - <<'PY'
