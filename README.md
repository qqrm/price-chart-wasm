--- conflicted
+++ resolved
@@ -64,17 +64,9 @@
 
 ## Docker
 
-<<<<<<< HEAD
 Собрать и запустить образ можно так:
-
-=======
->>>>>>> 8b23b772
 ```bash
 docker build -t webgpu-candles .
 docker run --rm -p 8080:80 webgpu-candles
 ```
-<<<<<<< HEAD
-=======
-
 (в контейнере используется nginx, поэтому порт 80 маппится на 8080 хоста).
->>>>>>> 8b23b772
