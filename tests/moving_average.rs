use price_chart_wasm::domain::market_data::{
    Candle, OHLCV, Price, Timestamp, Volume, services::MarketAnalysisService,
};
use wasm_bindgen_test::*;

fn create_candle(close: f64, index: u64) -> Candle {
    Candle::new(
        Timestamp::from(index),
        OHLCV::new(
            Price::from(close),
            Price::from(close),
            Price::from(close),
            Price::from(close),
<<<<<<< HEAD
            Volume::from(1.0),
        ),
    )
}

fn make_candle(i: u64) -> Candle {
    Candle::new(
        Timestamp::from_millis(i * 60_000),
        OHLCV::new(
            Price::from(1.0),
            Price::from(1.0),
            Price::from(1.0),
            Price::from(1.0),
=======
>>>>>>> eb5b696f
            Volume::from(1.0),
        ),
    )
}

fn make_candle(i: u64) -> Candle {
    create_candle(1.0 + i as f64, i)
}

#[wasm_bindgen_test]
fn moving_averages_match_manual_calculation() {
    let prices = [10.0, 12.0, 11.0, 13.0, 15.0, 14.0, 16.0];
    let candles: Vec<Candle> =
        prices.iter().enumerate().map(|(i, &p)| create_candle(p, i as u64)).collect();

    let service = MarketAnalysisService::new();

    let sma3 = service.calculate_sma(&candles, 3);
    let expected_sma3 = [11.0, 12.0, 13.0, 14.0, 15.0];
    assert_eq!(sma3.len(), expected_sma3.len());
    for (calc, exp) in sma3.iter().zip(expected_sma3.iter()) {
        assert!((calc.value() - exp).abs() < f64::EPSILON);
    }

    let sma5 = service.calculate_sma(&candles, 5);
    let expected_sma5 = [12.2, 13.0, 13.8];
    assert_eq!(sma5.len(), expected_sma5.len());
    for (calc, exp) in sma5.iter().zip(expected_sma5.iter()) {
        assert!((calc.value() - exp).abs() < f64::EPSILON);
    }

    let ema3 = service.calculate_ema(&candles, 3);
    let expected_ema3 = [11.0, 12.0, 13.5, 13.75, 14.875];
    assert_eq!(ema3.len(), expected_ema3.len());
    for (calc, exp) in ema3.iter().zip(expected_ema3.iter()) {
        assert!((calc.value() - exp).abs() < f64::EPSILON);
    }

    let ema5 = service.calculate_ema(&candles, 5);
    let expected_ema5 = [12.2, 12.8, 13.866666666666667];
    assert_eq!(ema5.len(), expected_ema5.len());
    for (calc, exp) in ema5.iter().zip(expected_ema5.iter()) {
        assert!((calc.value() - exp).abs() < f64::EPSILON);
    }
}

#[wasm_bindgen_test]
fn moving_average_short_input() {
    let svc = MarketAnalysisService::new();
    let candles: Vec<Candle> = (0..3).map(|i| create_candle(1.0, i)).collect();

    assert!(svc.calculate_sma(&candles, 5).is_empty());
    assert!(svc.calculate_ema(&candles, 5).is_empty());
}<|MERGE_RESOLUTION|>--- conflicted
+++ resolved
@@ -11,7 +11,6 @@
             Price::from(close),
             Price::from(close),
             Price::from(close),
-<<<<<<< HEAD
             Volume::from(1.0),
         ),
     )
@@ -25,8 +24,6 @@
             Price::from(1.0),
             Price::from(1.0),
             Price::from(1.0),
-=======
->>>>>>> eb5b696f
             Volume::from(1.0),
         ),
     )
