use insta::{assert_json_snapshot, with_settings};
use price_chart_wasm::domain::market_data::{Candle, OHLCV, Price, Timestamp, Volume};
use price_chart_wasm::infrastructure::rendering::gpu_structures::CandleGeometry;
use wasm_bindgen_test::*;

fn sample_candles() -> Vec<Candle> {
    vec![
        Candle::new(
            Timestamp::from_millis(0),
            OHLCV::new(
                Price::from(100.0),
                Price::from(110.0),
                Price::from(95.0),
                Price::from(105.0),
                Volume::from(1.0),
            ),
        ),
        Candle::new(
            Timestamp::from_millis(60000),
            OHLCV::new(
                Price::from(105.0),
                Price::from(115.0),
                Price::from(100.0),
                Price::from(108.0),
                Volume::from(1.5),
            ),
        ),
    ]
}

#[wasm_bindgen_test]
fn candle_geometry_snapshot() {
    let candles = sample_candles();
    let min_price = candles.iter().map(|c| c.ohlcv.low.value()).fold(f64::INFINITY, f64::min);
    let max_price = candles.iter().map(|c| c.ohlcv.high.value()).fold(f64::NEG_INFINITY, f64::max);
    let price_range = max_price - min_price;
    let normalize = |p: f64| ((p - min_price) / price_range * 2.0 - 1.0) as f32;

    let width = 0.1f32;
    let mut result = Vec::new();
    for (i, c) in candles.iter().enumerate() {
        let x = -1.0 + (i as f32 + 0.5) * width * 1.5;
        let verts = CandleGeometry::create_candle_vertices(
            c.timestamp.value() as f64,
            c.ohlcv.open.value() as f32,
            c.ohlcv.high.value() as f32,
            c.ohlcv.low.value() as f32,
            c.ohlcv.close.value() as f32,
            x,
            normalize(c.ohlcv.open.value()),
            normalize(c.ohlcv.high.value()),
            normalize(c.ohlcv.low.value()),
            normalize(c.ohlcv.close.value()),
            width,
        );
        result.extend(
            verts.into_iter().map(|v| [v.position_x, v.position_y, v.element_type, v.color_type]),
        );
    }

    with_settings!({snapshot_path => "tests/fixtures"}, {
        assert_json_snapshot!("candle_vertices", result);
    });
}

#[wasm_bindgen_test]
fn candle_color_logic() {
    let bullish = CandleGeometry::create_candle_vertices(
        0.0, 1.0, 1.2, 0.8, 1.1, 0.0, 0.0, 0.2, -0.2, 0.1, 0.2,
    );
    assert!((bullish[0].color_type - 1.0).abs() < f32::EPSILON);

    let bearish = CandleGeometry::create_candle_vertices(
        0.0, 1.1, 1.2, 0.9, 1.0, 0.0, 0.1, 0.2, -0.2, 0.0, 0.2,
    );
    assert!((bearish[0].color_type - 0.0).abs() < f32::EPSILON);
}

#[wasm_bindgen_test]
fn corner_segment_vertex_count() {
    let narrow = CandleGeometry::create_candle_vertices(
        0.0, 1.0, 1.1, 0.9, 1.05, 0.0, 0.0, 0.3, -0.3, 0.2, 0.02,
    );

    let wide = CandleGeometry::create_candle_vertices(
        0.0, 1.0, 1.1, 0.9, 1.05, 0.0, 0.0, 0.3, -0.3, 0.2, 0.05,
    );

    assert_eq!(narrow.len(), 114);
    assert_eq!(wide.len(), 186);
}

#[wasm_bindgen_test]
fn corner_radius_ratio() {
    let width = 0.1f32;
    let x = 0.0f32;
    let verts = CandleGeometry::create_candle_vertices(
        0.0, 1.0, 1.1, 0.9, 1.05, x, 0.0, 0.1, -0.1, 0.05, width,
    );

    let corner = width * 0.15;
    let expected_x = x - width * 0.5 + corner;
    assert!((verts[0].position_x - expected_x).abs() < f32::EPSILON);
}
<<<<<<< HEAD
=======

#[wasm_bindgen_test]
>>>>>>> 92d47838
fn very_low_candle_no_rounding() {
    let low = CandleGeometry::create_candle_vertices(
        0.0, 1.0, 1.05, 0.95, 1.0, 0.0, 0.0, 0.05, -0.05, 0.0, 0.05,
    );
    assert_eq!(low.len(), 18);
}<|MERGE_RESOLUTION|>--- conflicted
+++ resolved
@@ -102,11 +102,8 @@
     let expected_x = x - width * 0.5 + corner;
     assert!((verts[0].position_x - expected_x).abs() < f32::EPSILON);
 }
-<<<<<<< HEAD
-=======
 
 #[wasm_bindgen_test]
->>>>>>> 92d47838
 fn very_low_candle_no_rounding() {
     let low = CandleGeometry::create_candle_vertices(
         0.0, 1.0, 1.05, 0.95, 1.0, 0.0, 0.0, 0.05, -0.05, 0.0, 0.05,
