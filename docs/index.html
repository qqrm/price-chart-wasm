--- conflicted
+++ resolved
@@ -36,11 +36,7 @@
             100% { transform: rotate(360deg); }
         }
     </style>
-<<<<<<< HEAD
 <link rel="modulepreload" href="/price-chart-wasm.js" crossorigin="anonymous"><link rel="preload" href="/price-chart-wasm_bg.wasm" crossorigin="anonymous" as="fetch" type="application/wasm"></head>
-=======
-<link rel="modulepreload" href="/price-chart-wasm-f5dc8e4986a39860.js" crossorigin="anonymous" integrity="sha384-SsVZD8IXQ+bGWcRzKvj324XTiY7+zdrtNlacg2qlQ+d2B7hvScmLZWKYTWT6szPT"><link rel="preload" href="/price-chart-wasm-f5dc8e4986a39860_bg.wasm" crossorigin="anonymous" integrity="sha384-4CzvcGeYNFK4ZFI+/1fOVNvQ2008WqE/24VLcbbslBnVFPAL2w6UZRQjBJN23OGS" as="fetch" type="application/wasm"></head>
->>>>>>> ae15659d
 <body>
     <!-- Loading screen -->
     <div id="loading">
@@ -54,14 +50,8 @@
     <!-- Trunk автоматически подключит WASM здесь -->
     
 <script type="module">
-<<<<<<< HEAD
 import init, * as bindings from '/price-chart-wasm.js';
 const wasm = await init({ module_or_path: '/price-chart-wasm_bg.wasm' });
-=======
-import init, * as bindings from '/price-chart-wasm-f5dc8e4986a39860.js';
-const wasm = await init({ module_or_path: '/price-chart-wasm-f5dc8e4986a39860_bg.wasm' });
->>>>>>> ae15659d
-
 
 window.wasmBindings = bindings;
 
