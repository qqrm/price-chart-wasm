//! Main Leptos application module.
//!
//! Handles canvas interactions, zoom/pan logic and connects to the
//! WebSocket stream providing market data.

use futures::lock::Mutex;
use js_sys;
use leptos::html::Canvas;
use leptos::spawn_local_with_current_owner;
use leptos::*;
use std::cell::RefCell;
use std::rc::Rc;
use std::sync::Arc;
use wasm_bindgen::JsCast;

use crate::global_signals;
use crate::{
    domain::{
        chart::Chart,
        logging::{LogComponent, get_logger},
        market_data::{
            Candle, TimeInterval,
            value_objects::{Symbol, default_symbols},
        },
    },
    infrastructure::rendering::renderer::{
        EDGE_GAP, LineVisibility, MAX_ELEMENT_WIDTH, MIN_ELEMENT_WIDTH, spacing_ratio_for,
    },
    infrastructure::{
        rendering::{
            WebGpuRenderer,
            renderer::{set_global_renderer, with_global_renderer},
        },
        websocket::BinanceWebSocketClient,
    },
    time_utils::format_time_label,
};

/// Maximum number of candles visible at 1x zoom
const MAX_VISIBLE_CANDLES: f64 = 32.0;
/// Minimum number of candles that must remain visible
const MIN_VISIBLE_CANDLES: f64 = 1.0;

/// Minimum allowed zoom level
const MIN_ZOOM_LEVEL: f64 = MAX_VISIBLE_CANDLES / 300.0;
/// Maximum allowed zoom level
const MAX_ZOOM_LEVEL: f64 = 32.0;

/// Pan offset required to trigger history loading
pub const HISTORY_FETCH_THRESHOLD: f64 = -50.0;

/// Number of candles kept in memory beyond the visible range
const HISTORY_BUFFER_SIZE: usize = 150;

/// Check if more historical data should be fetched
pub fn should_fetch_history(pan: f64) -> bool {
    pan <= HISTORY_FETCH_THRESHOLD
}

/// Calculate visible range based on zoom level and pan offset
pub fn visible_range(len: usize, zoom: f64, pan: f64) -> (usize, usize) {
    let visible = ((MAX_VISIBLE_CANDLES / zoom).max(MIN_VISIBLE_CANDLES).min(len as f64)) as isize;
    let base_start = len as isize - visible;
    let offset = pan.round() as isize;
    let min_start = (base_start - HISTORY_BUFFER_SIZE as isize).max(0);
    let max_start = len as isize - visible;
    let start = (base_start + offset).clamp(min_start, max_start);
    (start as usize, visible as usize)
}

/// Determine visible range using timestamps from the viewport
pub fn visible_range_by_time(
    candles: &[Candle],
    viewport: &crate::domain::chart::value_objects::Viewport,
    zoom: f64,
) -> (usize, usize) {
    if candles.is_empty() {
        return (0, 0);
    }

    let visible =
        ((MAX_VISIBLE_CANDLES / zoom).max(MIN_VISIBLE_CANDLES).min(candles.len() as f64)) as usize;

    let start_ts = viewport.start_time as u64;
    // Use `partition_point` to find the first candle after `start_ts`.
    // This avoids scanning the entire slice manually.
    let start_idx = candles.partition_point(|c| c.timestamp.value() < start_ts);

    let max_start = candles.len().saturating_sub(visible);
    // Clamp to ensure we always display `visible` candles.
    let start = start_idx.min(max_start);
    (start, visible)
}

/// Calculate price axis levels based on the viewport
pub fn price_levels(viewport: &crate::domain::chart::value_objects::Viewport) -> Vec<f64> {
    let step = (viewport.max_price - viewport.min_price) as f64 / 8.0;
    (0..=8).rev().map(|i| viewport.min_price as f64 + i as f64 * step).collect()
}

// Helper aliases for global signals
global_signals! {
    pub global_current_price => current_price: f64,
    global_candle_count => candle_count: usize,
    global_is_streaming => is_streaming: bool,
    global_max_volume => max_volume: f64,
    loading_more => loading_more: bool,
    tooltip_data => tooltip_data: Option<TooltipData>,
    tooltip_visible => tooltip_visible: bool,
    zoom_level => zoom_level: f64,
    pan_offset => pan_offset: f64,
    is_dragging => is_dragging: bool,
    last_mouse_x => last_mouse_x: f64,
    pub current_interval => current_interval: TimeInterval,
    pub current_symbol => current_symbol: Symbol,
    pub stream_abort_handle => stream_abort_handle: Option<futures::future::AbortHandle>,
    pub global_line_visibility => line_visibility: LineVisibility,
}

/// 📈 Fetch additional history and prepend it to the list
fn fetch_more_history(chart: RwSignal<Chart>, set_status: WriteSignal<String>) {
    if loading_more().get() {
        return;
    }

    let oldest_ts = chart.with(|c| {
        c.get_series(TimeInterval::OneMinute)
            .and_then(|s| s.get_candles().front())
            .map(|c| c.timestamp.value())
    });
    let end_time = match oldest_ts {
        Some(ts) if ts > 0 => ts - 1,
        _ => return,
    };

    loading_more().set(true);

    let symbol = current_symbol().get_untracked();
    let _ = spawn_local_with_current_owner(async move {
        let client_arc = Arc::new(Mutex::new(BinanceWebSocketClient::new(
            symbol.clone(),
            TimeInterval::OneMinute,
        )));
        let visible = chart.with(|c| {
            let len = c.get_candle_count();
            visible_range(len, zoom_level().get_untracked(), pan_offset().get_untracked()).1
        });
        let limit = (visible + HISTORY_BUFFER_SIZE) as u32;
        let result = {
            let client = client_arc.lock().await;
            client.fetch_historical_data_before(end_time, limit).await
        };
        match result {
            Ok(mut new_candles) => {
                new_candles.sort_by(|a, b| a.timestamp.value().cmp(&b.timestamp.value()));
                chart.update(|ch| {
                    for candle in new_candles.iter() {
                        ch.add_candle(candle.clone());
                    }
                });
                chart.with_untracked(|c| {
                    if c.get_candle_count() > 0 {
                        with_global_renderer(|r| {
                            r.set_zoom_params(
                                zoom_level().with_untracked(|z| *z),
                                pan_offset().with_untracked(|p| *p),
                            );
                            let _ = r.render(c);
                        });
                    }
                });

                let new_count = chart.with(|c| c.get_candle_count());
                let max_volume = chart.with(|c| {
                    c.get_series(TimeInterval::OneMinute)
                        .unwrap()
                        .get_candles()
                        .iter()
                        .map(|c| c.ohlcv.volume.value())
                        .fold(0.0f64, |a, b| a.max(b))
                });
                global_candle_count().set(new_count);
                global_max_volume().set(max_volume);

                set_status.set(format!("📈 Loaded {} older candles", new_candles.len()));
            }
            Err(e) => set_status.set(format!("❌ Failed to load more data: {}", e)),
        }

        loading_more().set(false);
    });
}

/// 🎯 Data for the tooltip
#[derive(Clone, Debug)]
pub struct TooltipData {
    pub candle: Candle,
    pub x: f64,
    pub y: f64,
    pub formatted_text: String,
}

impl TooltipData {
    pub fn new(candle: Candle, x: f64, y: f64) -> Self {
        let change = candle.ohlcv.close.value() - candle.ohlcv.open.value();
        let change_pct = (change / candle.ohlcv.open.value()) * 100.0;
        let trend = if change >= 0.0 { "🟢" } else { "🔴" };

        // Format time from the timestamp
        let time_str = format!("Time: {}", candle.timestamp.value());

        let symbol = current_symbol().get_untracked();
        let formatted_text = format!(
            "{} {}\n📈 Open:   ${:.2}\n📊 High:   ${:.2}\n📉 Low:    ${:.2}\n💰 Close:  ${:.2}\n📈 Change: ${:.2} ({:.2}%)\n📊 Volume: {:.4}\n{}",
            trend,
            symbol.value(),
            candle.ohlcv.open.value(),
            candle.ohlcv.high.value(),
            candle.ohlcv.low.value(),
            candle.ohlcv.close.value(),
            change,
            change_pct,
            candle.ohlcv.volume.value(),
            time_str
        );

        Self { candle, x, y, formatted_text }
    }
}

/// 🦀 Main Crypto Chart component built with Leptos
#[component]
pub fn app() -> impl IntoView {
    // 🚀 Initialize the global logger on application start
    use crate::domain::logging::get_logger;

    // Extra console.log for diagnostics
    web_sys::console::log_1(&"🚀 Starting Crypto Chart App".into());

    get_logger().info(LogComponent::Presentation("App"), "🚀 Starting Crypto Chart App");

    web_sys::console::log_1(&"📦 Creating view...".into());

    view! {
        <style>
            {r#"
            .bitcoin-chart-app {
                font-family: 'SF Pro Display', -apple-system, BlinkMacSystemFont, sans-serif;
                background: linear-gradient(135deg, #1e3c72 0%, #2a5298 100%);
                min-height: 100vh;
                padding: 20px;
                color: white;
            }
            
            .header {
                text-align: center;
                margin-bottom: 20px;
                background: rgba(255, 255, 255, 0.1);
                backdrop-filter: blur(10px);
                padding: 20px;
                border-radius: 15px;
                border: 1px solid rgba(255, 255, 255, 0.2);
            }
            
            .price-info {
                display: flex;
                justify-content: center;
                gap: 40px;
                margin-top: 15px;
            }
            
            .price-item {
                text-align: center;
            }
            
            .price-value {
                font-size: 24px;
                font-weight: 700;
                color: #74c787;
                text-shadow: 0 0 10px rgba(114, 198, 133, 0.3);
            }
            
            .price-label {
                font-size: 12px;
                color: #a0a0a0;
                margin-top: 5px;
            }
            
            .chart-container {
                position: relative;
                display: flex;
                flex-direction: column;
                align-items: center;
                gap: 10px;
                margin-bottom: 20px;
            }
            
            .chart-wrapper {
                position: relative;
                display: inline-block;
            }
            
            .price-scale {
                position: absolute;
                right: -60px;
                top: 0;
                height: 100%;
                width: 80px;
                pointer-events: none;
            }
            
            .current-price-label {
                position: absolute;
                right: 0;
                transform: translateY(-50%);
                background: #f39c12;
                color: white;
                padding: 4px 8px;
                border-radius: 4px;
                font-size: 12px;
                font-weight: bold;
                white-space: nowrap;
                box-shadow: 0 2px 4px rgba(0,0,0,0.3);
            }
            
            .price-value {
                font-family: 'Courier New', monospace;
            }
            
            .tooltip {
                position: absolute;
                background: rgba(0, 0, 0, 0.9);
                color: white;
                padding: 8px 12px;
                border-radius: 6px;
                font-size: 12px;
                font-family: 'Courier New', monospace;
                white-space: pre-line;
                pointer-events: none;
                z-index: 1000;
                border: 1px solid #4a5d73;
                box-shadow: 0 4px 12px rgba(0, 0, 0, 0.5);
                backdrop-filter: blur(5px);
                line-height: 1.4;
                transform: translate(10px, -100%);
            }
            
            .status {
                color: #74c787;
                font-size: 14px;
                text-align: center;
            }
            

            "#}
        </style>
        <div class="bitcoin-chart-app">
            <Header />
            <ChartContainer />
        </div>
    }
}

/// 📊 Price header with real data
#[component]
fn header() -> impl IntoView {
    // Use global signals for real data
    let current_price = global_current_price();
    let candle_count = global_candle_count();
    let is_streaming = global_is_streaming();
    let max_volume = global_max_volume();
    let zoom_level = zoom_level();

    view! {
        <div class="header">
            <h1>{move || format!("🌐 {} WebSocket Chart", current_symbol().get().value())}</h1>
            <p>{move || format!("{} • Real-time Leptos + WebGPU", current_symbol().get().value())}</p>

            <div class="price-info">
                <div class="price-item">
                    <div class="price-value">
                        {move || format!("${:.2}", current_price.get())}
                    </div>
                    <div class="price-label">"Current Price"</div>
                </div>
                <div class="price-item">
                    <div class="price-value">
                        {move || candle_count.get().to_string()}
                    </div>
                    <div class="price-label">"Candles"</div>
                </div>
                <div class="price-item">
                    <div class="price-value">
                        {move || if is_streaming.get() { "🟢 LIVE" } else { "🔴 OFF" }}
                    </div>
                    <div class="price-label">"WebSocket"</div>
                </div>
                <div class="price-item">
                    <div class="price-value">
                        {move || format!("{:.2}", max_volume.get())}
                    </div>
                    <div class="price-label">"Max Volume"</div>
                </div>
                <div class="price-item">
                    <div class="price-value">
                        {move || format!("{:.1}x", zoom_level.get())}
                    </div>
                    <div class="price-label">"🔍 Zoom"</div>
                </div>
            </div>
        </div>
    }
}

#[component]
fn PriceAxisLeft(chart: RwSignal<Chart>) -> impl IntoView {
    let labels = move || {
        let vp = chart.with(|c| c.viewport.clone());
        price_levels(&vp)
    };

    view! {
        <div style="width: 60px; height: 500px; background: #222; display: flex; flex-direction: column; justify-content: space-between; align-items: flex-end; margin-right: 8px;">
            <For
                each=labels
                key=|v| (*v * 100.0) as i64
                children=|v| view! {
                    <div style="font-size: 12px; color: #fff;">{format!("{:.2}", v)}</div>
                }
            />
        </div>
    }
}

/// ⏰ Time scale below the chart
#[component]
fn TimeScale(chart: RwSignal<Chart>) -> impl IntoView {
    let time_labels = move || {
        let zoom = zoom_level().get_untracked();
        let interval = current_interval().get_untracked();
        let candles = chart.with(|c| c.get_series(interval).unwrap().get_candles().clone());

        if candles.is_empty() {
            return vec![];
        }

        let (start_idx, visible) = visible_range(candles.len(), zoom, pan_offset().get_untracked());

        // Show 5 time labels
        let num_labels = 5;
        let mut labels = Vec::new();

        for i in 0..num_labels {
            let index = (i * visible) / (num_labels - 1);
            if let Some(candle) =
                candles.iter().skip(start_idx).nth(index.min(visible.saturating_sub(1)))
            {
                let timestamp = candle.timestamp.value();
                let time_str = format_time_label(timestamp, zoom);
                let position_percent = (i as f64 / (num_labels as f64 - 1.0)) * 100.0;
                labels.push((time_str, position_percent));
            }
        }

        labels
    };

    view! {
        <div style="width: 800px; height: 30px; background: #222; display: flex; align-items: center; justify-content: space-between; padding: 0 10px; margin-top: 5px; border-radius: 5px;">
            <For
                each=time_labels
                key=|(time, _pos)| time.clone()
                children=|(time, _position)| view! {
                    <div style="font-size: 11px; color: #888;">
                        {time}
                    </div>
                }
            />
        </div>
    }
}

/// 🎨 Container for the WebGPU chart
#[component]
fn ChartContainer() -> impl IntoView {
    // Signals for the chart
    let chart = create_rw_signal(Chart::new(
        "leptos-chart".to_string(),
        crate::domain::chart::ChartType::Candlestick,
        1000,
    ));
    let (renderer, set_renderer) = create_signal::<Option<Rc<RefCell<WebGpuRenderer>>>>(None);
    let (status, set_status) = create_signal("Initializing...".to_string());

    // Reference to the canvas element
    let canvas_ref = create_node_ref::<Canvas>();
    let (initialized, set_initialized) = create_signal(false);

    // Initialize WebGPU when the canvas element becomes available
    canvas_ref.on_load(move |canvas| {
        if initialized.get() {
            return;
        }

<<<<<<< HEAD
        let canvas_id = std::ops::Deref::deref(&canvas).id();
=======
        if let Some(canvas) = canvas_ref.get() {
            let canvas_id = std::ops::Deref::deref(&canvas).id();
>>>>>>> f2572c0f

            set_initialized.set(true);
            let _ = spawn_local_with_current_owner(async move {
                web_sys::console::log_1(&"🔍 Canvas found, starting WebGPU init...".into());
                set_status.set("🚀 Initializing WebGPU renderer...".to_string());

                // Detailed WebGPU diagnostics
                web_sys::console::log_1(&"🏗️ Creating WebGPU renderer...".into());
                get_logger().info(
                    LogComponent::Infrastructure("WebGPU"),
                    "🔍 Starting WebGPU initialization...",
                );

                web_sys::console::log_1(&"⚡ About to call WebGpuRenderer::new...".into());

                match WebGpuRenderer::new(canvas_id.as_str(), 800, 500).await {
                    Ok(webgpu_renderer) => {
                        get_logger().info(
                            LogComponent::Infrastructure("WebGPU"),
                            "✅ WebGPU renderer created successfully",
                        );

                        let renderer_rc = Rc::new(RefCell::new(webgpu_renderer));
                        set_renderer.set(Some(renderer_rc.clone()));
                        set_global_renderer(renderer_rc.clone());
                        let _ = renderer_rc.borrow().log_gpu_memory_usage();
                        set_status.set("✅ WebGPU renderer ready".to_string());

                        // Start WebSocket after the renderer is initialized
                        get_logger().info(
                            LogComponent::Infrastructure("WebSocket"),
                            "🌐 Starting WebSocket stream...",
                        );
                        start_websocket_stream(chart, set_status).await;
                    }
                    Err(e) => {
                        get_logger().error(
                            LogComponent::Infrastructure("WebGPU"),
                            &format!("❌ WebGPU initialization failed: {:?}", e),
                        );
                        set_status.set(format!("❌ WebGPU failed: {:?}\n💡 Try Chrome Canary with --enable-unsafe-webgpu flag", e));

                        // Fallback: show data even without the chart
                        get_logger().info(
                            LogComponent::Infrastructure("Fallback"),
                            "🔄 Starting fallback mode without WebGPU...",
                        );

                        // Generate sample data for demo purposes
                        let mut test_candles = Vec::new();
                        let base_price = 90000.0;
                        let base_time = js_sys::Date::now() as u64;

                        for i in 0..50 {
                            let price_variation = (i as f64 * 0.1).sin() * 1000.0;
                            let open = base_price + price_variation;
                            let close = open + (i as f64 % 3.0 - 1.0) * 200.0;
                            let high = open.max(close) + 100.0;
                            let low = open.min(close) - 100.0;
                            let volume = 100.0 + (i as f64 * 0.2).cos() * 50.0;

                            let candle = Candle::new(
                                crate::domain::market_data::Timestamp::from(base_time + i * 60000),
                                crate::domain::market_data::OHLCV::new(
                                    crate::domain::market_data::Price::from(open),
                                    crate::domain::market_data::Price::from(high),
                                    crate::domain::market_data::Price::from(low),
                                    crate::domain::market_data::Price::from(close),
                                    crate::domain::market_data::Volume::from(volume),
                                ),
                            );
                            test_candles.push(candle);
                        }

                        chart.update(|ch| ch.set_historical_data(test_candles));
                        set_status
                            .set("🎯 Demo mode: Using test data (WebSocket disabled)".to_string());
                    }
                }
            });
        } else {
            #[allow(clippy::needless_return)]
            {
                set_status.set("❌ Canvas element not found".to_string());
                return;
            }
        }
    });

    // 🎯 Mouse events for the tooltip
    let handle_mouse_move = {
        let chart_signal = chart;
        let renderer_clone = renderer;
        let status_clone = set_status;
        move |event: web_sys::MouseEvent| {
            let mouse_x = event.offset_x() as f64;
            let mouse_y = event.offset_y() as f64;

            // 🔍 Handle panning
            let dragging = is_dragging().get_untracked();
            if dragging {
                let last_x = last_mouse_x().get_untracked();
                let delta_x = mouse_x - last_x;
                pan_offset().update(|o| {
                    let pan_sensitivity = zoom_level().with_untracked(|val| *val) * 0.001;
                    *o -= delta_x * pan_sensitivity;
                });
                chart_signal.update(|ch| {
                    let factor_x = -(delta_x as f32) / ch.viewport.width as f32;
                    ch.pan(factor_x, 0.0);
                });
                last_mouse_x().set(mouse_x);

                let need_history = pan_offset().with_untracked(|val| should_fetch_history(*val));
                if need_history {
                    fetch_more_history(chart_signal, status_clone);
                }

                chart_signal.with_untracked(|ch| {
                    if ch.get_candle_count() > 0 {
                        renderer_clone.with_untracked(|renderer_opt| {
                            if let Some(renderer_rc) = renderer_opt {
                                if let Ok(mut webgpu_renderer) = renderer_rc.try_borrow_mut() {
                                    webgpu_renderer.set_zoom_params(
                                        zoom_level().with_untracked(|val| *val),
                                        pan_offset().with_untracked(|val| *val),
                                    );
                                    let _ = webgpu_renderer.render(ch);
                                }
                            }
                        });
                    }
                });
            } else {
                // Convert to NDC coordinates (assuming an 800x500 canvas)
                let canvas_width = 800.0;
                let canvas_height = 500.0;
                let ndc_x = (mouse_x / canvas_width) * 2.0 - 1.0;
                let _ndc_y = 1.0 - (mouse_y / canvas_height) * 2.0;

                chart_signal.with_untracked(|ch| {
                    let interval = current_interval().get_untracked();
                    let candles = ch.get_series(interval).unwrap().get_candles();
                    if !candles.is_empty() {
                        let (start_idx, visible_count) = visible_range(
                            candles.len(),
                            zoom_level().get_untracked(),
                            pan_offset().get_untracked(),
                        );
                        let visible: Vec<_> =
                            candles.iter().skip(start_idx).take(visible_count).collect();

                        // Use the same logic as in candle_x_position
                        let step_size = 2.0 / visible.len() as f64;
                        let spacing = spacing_ratio_for(visible.len()) as f64;
                        let width = (step_size * (1.0 - spacing))
                            .clamp(MIN_ELEMENT_WIDTH as f64, MAX_ELEMENT_WIDTH as f64);
                        let half_width = width / 2.0;
                        // Inverse formula matching candle_x_position
                        // index = visible_len - 1 - (1.0 - EDGE_GAP as f64 - half_width - ndc_x) / step_size
                        let index_float = visible.len() as f64
                            - 1.0
                            - (1.0 - EDGE_GAP as f64 - half_width - ndc_x) / step_size;
                        let candle_idx = index_float.round() as i32;

                        if candle_idx >= 0 && (candle_idx as usize) < visible.len() {
                            let candle = visible[candle_idx as usize];
                            let data = TooltipData::new(candle.clone(), mouse_x, mouse_y);

                            tooltip_data().set(Some(data));
                            tooltip_visible().set(true);
                        } else {
                            tooltip_visible().set(false);
                        }
                    } else {
                        tooltip_visible().set(false);
                    }
                });
            }
        }
    };

    let handle_mouse_leave = move |_event: web_sys::MouseEvent| {
        tooltip_visible().set(false);
        is_dragging().set(false);
    };

    // 🔍 Mouse wheel zoom - simplified without effects
    let handle_wheel = {
        let chart_signal = chart;
        let status_clone = set_status;
        move |event: web_sys::WheelEvent| {
            web_sys::console::log_1(&format!("🖱️ Wheel event: delta_y={}", event.delta_y()).into());
            event.prevent_default();

            let delta_y = event.delta_y();
            let zoom_factor = if delta_y < 0.0 { 1.1 } else { 0.9 }; // Zoom in/out

            let old_zoom = zoom_level().with_untracked(|z| *z);
            let new_zoom = (old_zoom * zoom_factor).clamp(MIN_ZOOM_LEVEL, MAX_ZOOM_LEVEL);
            zoom_level().set(new_zoom);
            let applied_factor = (new_zoom / old_zoom) as f32;
            let center_x = event.offset_x() as f32 / 800.0;
            chart_signal.update(|ch| ch.zoom(applied_factor, center_x));
            web_sys::console::log_1(
                &format!("🔍 Zoom: {:.2}x -> {:.2}x", old_zoom, new_zoom).into(),
            );

            // Apply zoom immediately without effects
            chart_signal.with_untracked(|ch| {
                if ch.get_candle_count() > 0 {
                    with_global_renderer(|r| {
                        r.set_zoom_params(new_zoom, pan_offset().with_untracked(|val| *val));
                        let _ = r.render(ch);
                        get_logger().info(
                            LogComponent::Infrastructure("ZoomWheel"),
                            &format!("✅ Applied zoom {:.2}x to WebGPU renderer", new_zoom),
                        );
                    });
                }
            });
            get_logger().info(
                LogComponent::Presentation("ChartZoom"),
                &format!("🔍 Zoom level: {:.2}x", zoom_level().with_untracked(|z_val| *z_val)),
            );
            let need_history = pan_offset().with_untracked(|val| should_fetch_history(*val));
            if need_history {
                fetch_more_history(chart_signal, status_clone);
            }
        }
    };

    // 🖱️ Start panning
    let handle_mouse_down = move |event: web_sys::MouseEvent| {
        if event.button() == 0 {
            // Left mouse button
            web_sys::console::log_1(&"🖱️ Mouse down".into());
            is_dragging().set(true);
            last_mouse_x().set(event.offset_x() as f64);

            // Give the canvas focus for keyboard events
            if let Some(target) = event.target() {
                if let Ok(canvas) = target.dyn_into::<web_sys::HtmlCanvasElement>() {
                    let _ = canvas.focus();
                }
            }
        }
    };

    // 🖱️ End panning
    let handle_mouse_up = move |_event: web_sys::MouseEvent| {
        web_sys::console::log_1(&"🖱️ Mouse up".into());
        is_dragging().set(false);
    };

    // ⌨️ Zoom keys (+/- and PageUp/PageDown)
    let handle_keydown = {
        let chart_signal = chart;
        let status_clone = set_status;
        move |event: web_sys::KeyboardEvent| {
            let key = event.key();
            let mut zoom_changed = false;

            match key.as_str() {
                "+" | "=" => {
                    event.prevent_default();
                    zoom_level().update(|z| {
                        *z *= 1.2;
                        *z = z.min(MAX_ZOOM_LEVEL);
                    });
                    zoom_changed = true;
                }
                "-" | "_" => {
                    event.prevent_default();
                    zoom_level().update(|z| {
                        *z *= 0.8;
                        *z = z.max(MIN_ZOOM_LEVEL);
                    });
                    zoom_changed = true;
                }
                "PageUp" => {
                    event.prevent_default();
                    zoom_level().update(|z| {
                        *z *= 1.5;
                        *z = z.min(MAX_ZOOM_LEVEL);
                    });
                    zoom_changed = true;
                }
                "PageDown" => {
                    event.prevent_default();
                    zoom_level().update(|z| {
                        *z *= 0.67;
                        *z = z.max(MIN_ZOOM_LEVEL);
                    });
                    zoom_changed = true;
                }
                _ => {}
            }

            if zoom_changed {
                let new_zoom = zoom_level().with_untracked(|z_val| *z_val);
                web_sys::console::log_1(&format!("⌨️ Keyboard zoom: {:.2}x", new_zoom).into());

                // Apply zoom to the renderer for keyboard commands
                chart_signal.with_untracked(|ch| {
                    if ch.get_candle_count() > 0 {
                        with_global_renderer(|r| {
                            r.set_zoom_params(new_zoom, pan_offset().with_untracked(|val| *val));
                            let _ = r.render(ch);
                            get_logger().info(
                                LogComponent::Infrastructure("KeyboardZoom"),
                                &format!(
                                    "⌨️ Applied keyboard zoom {:.2}x to WebGPU renderer",
                                    new_zoom
                                ),
                            );
                        });
                    }
                });

                get_logger().info(
                    LogComponent::Presentation("KeyboardZoom"),
                    &format!("⌨️ Zoom level: {:.2}x", new_zoom),
                );
                let need_history = pan_offset().with_untracked(|val| should_fetch_history(*val));
                if need_history {
                    fetch_more_history(chart_signal, status_clone);
                }
            }
        }
    };

    // Zoom effect removed - handled directly in the wheel handler

    view! {
        <div class="chart-container">
            <div style="display:flex;justify-content:space-between;margin-bottom:8px;width:800px;">
                <AssetSelector chart=chart set_status=set_status />
                <div style="display:flex;gap:6px;">
                    <TimeframeSelector chart=chart />
                </div>
            </div>

            <div style="display: flex; flex-direction: row; align-items: flex-start;">
                <PriceAxisLeft chart=chart />
                <div style="position: relative;">
                    <canvas
                        id="chart-canvas"
                        node_ref=canvas_ref
                        width="800"
                        height="500"
                        tabindex="0"
                        style="border: 2px solid #4a5d73; border-radius: 10px; background: #253242; cursor: crosshair; outline: none;"
                        on:mousemove=handle_mouse_move
                        on:mouseleave=handle_mouse_leave
                        on:wheel=handle_wheel
                        on:mousedown=handle_mouse_down
                        on:mouseup=handle_mouse_up
                        on:keydown=handle_keydown
                    />
                    <PriceScale chart=chart />
                    <ChartTooltip />
                </div>
            </div>

            <Legend chart=chart />

            // Time scale below the chart
            <div style="display: flex; justify-content: center; margin-top: 10px;">
                <TimeScale chart=chart />
            </div>

            <div class="status">
                {move || status.get()}
            </div>

            // Control hints
            <div style="text-align: center; margin-top: 10px; font-size: 12px; color: #888;">
                "🔍 Zoom: Mouse wheel, +/- keys, PageUp/PageDown | 🖱️ Pan: Left click + drag | 🎯 Tooltip: Mouse hover"
            </div>
        </div>
    }
}

/// 💰 Price scale on the right side of the chart
#[component]
fn PriceScale(chart: RwSignal<Chart>) -> impl IntoView {
    let current_price = global_current_price();

    // Calculate price levels for display (same as in the grid)
    let price_levels = move || {
        let vp = chart.with(|c| c.viewport.clone());
        let levels = price_levels(&vp);
        let step = 100.0 / 8.0;
        levels
            .into_iter()
            .enumerate()
            .map(|(i, level_price)| (level_price, i as f64 * step))
            .collect::<Vec<_>>()
    };

    view! {
        <div class="price-scale">
            // Display price levels
            <For
                each=price_levels
                key=|(_price, pos)| (*pos * 100.0) as i64
                children=|(price, position)| view! {
                    <div
                        class="price-level"
                        style=format!("position: absolute; top: {}%; right: 5px; transform: translateY(-50%); font-size: 11px; color: #888; background: rgba(0,0,0,0.7); padding: 2px 4px; border-radius: 2px;", position)
                    >
                        {format!("{:.2}", price)}
                    </div>
                }
            />

            // Display the current price (highlighted)
            <div class="current-price-label" style=format!("top: 50%")>
                <span class="price-value">{move || format!("${:.2}", current_price.get())}</span>
            </div>
        </div>
    }
}

/// 🎯 Chart Tooltip component inside the chart wrapper
#[component]
fn ChartTooltip() -> impl IntoView {
    let tooltip_visible = tooltip_visible();
    let tooltip_data = tooltip_data();

    view! {
        <div
            class="tooltip"
            style:display=move || if tooltip_visible.get() { "block" } else { "none" }
            style:left=move || {
                tooltip_data.with(|data| {
                    if let Some(tooltip) = data {
                        format!("{}px", tooltip.x)
                    } else {
                        "0px".to_string()
                    }
                })
            }
            style:top=move || {
                tooltip_data.with(|data| {
                    if let Some(tooltip) = data {
                        format!("{}px", tooltip.y)
                    } else {
                        "0px".to_string()
                    }
                })
            }
        >
            {move || {
                tooltip_data.with(|data| {
                    if let Some(tooltip) = data {
                        tooltip.formatted_text.clone()
                    } else {
                        String::new()
                    }
                })
            }}
        </div>
    }
}

#[component]
fn TimeframeSelector(chart: RwSignal<Chart>) -> impl IntoView {
    let options = vec![
        TimeInterval::OneMinute,
        TimeInterval::FiveMinutes,
        TimeInterval::FifteenMinutes,
        TimeInterval::OneHour,
    ];

    view! {
        <div style="display:flex;gap:6px;margin-top:8px;">
            <For
                each=move || options.clone()
                key=|i| i.as_ref().to_string()
                children=move |interval| {
                    let label = interval.as_ref().to_string();
                    let chart_signal = chart;
                    view! {
                        <button
                            style="padding:4px 6px;border:none;border-radius:4px;background:#74c787;color:black;"
                            on:click=move |_| {
                                current_interval().set(interval);
                                chart_signal.update(|c| c.update_viewport_for_data());
                                chart_signal.with_untracked(|c| {
                                    if c.get_candle_count() > 0 {
                                        with_global_renderer(|r| {
                                            r.set_zoom_params(
                                                zoom_level().with_untracked(|z| *z),
                                                pan_offset().with_untracked(|p| *p),
                                            );
                                            let _ = r.render(c);
                                        });
                                    }
                                });
                            }
                        >
                            {label}
                        </button>
                    }
                }
            />
        </div>
    }
}

#[component]
fn LegendIndicatorToggle(name: &'static str, chart: RwSignal<Chart>) -> impl IntoView {
    let id = name;
    let label = name.to_uppercase();
    let checked = move || {
        global_line_visibility().with(|v| match name {
            "sma20" => v.sma_20,
            "sma50" => v.sma_50,
            "sma200" => v.sma_200,
            "ema12" => v.ema_12,
            "ema26" => v.ema_26,
            _ => true,
        })
    };
    view! {
        <label style="display:flex;align-items:center;gap:4px;">
            <input
                type="checkbox"
                id=id
                prop:checked=checked
                on:change=move |_| {
                    chart.with_untracked(|c| {
                        with_global_renderer(|r| {
                            r.toggle_line_visibility(name);
                            let _ = r.render(c);
                        });
                    });
                }
            />
            {label}
        </label>
    }
}

#[component]
fn Legend(chart: RwSignal<Chart>) -> impl IntoView {
    let names = vec!["sma20", "sma50", "sma200", "ema12", "ema26"];
    view! {
        <div style="display:flex;gap:6px;margin-top:8px;">
            <For
                each=move || names.clone()
                key=|name| name.to_string()
                children=move |name| view! { <LegendIndicatorToggle name=name chart=chart /> }
            />
        </div>
    }
}

#[component]
fn AssetSelector(chart: RwSignal<Chart>, set_status: WriteSignal<String>) -> impl IntoView {
    let options = default_symbols();

    view! {
        <div style="display:flex;gap:6px;margin-top:8px;">
            <For
                each=move || options.clone()
                key=|s: &Symbol| s.value().to_string()
                children=move |sym: Symbol| {
                    let label = sym.value().to_string();
                    let chart_cloned = chart;
                    let status_cloned = set_status;
                    view! {
                        <button
                            style="padding:4px 6px;border:none;border-radius:4px;background:#2a5298;color:white;"
                            on:click=move |_| {
                                current_symbol().set(sym.clone());
                                let _ = spawn_local_with_current_owner(async move {
                                    start_websocket_stream(chart_cloned, status_cloned).await;
                                });
                            }
                        >
                            {label}
                        </button>
                    }
                }
            />
        </div>
    }
}

/// 🌐 Start WebSocket stream in Leptos and update global signals
async fn start_websocket_stream(chart: RwSignal<Chart>, set_status: WriteSignal<String>) {
    if let Some(handle) = stream_abort_handle().get_untracked() {
        handle.abort();
        stream_abort_handle().set(None);
    }

    let symbol = current_symbol().get_untracked();
    let interval = TimeInterval::OneMinute;

    let rest_client_arc =
        Arc::new(Mutex::new(BinanceWebSocketClient::new(symbol.clone(), interval)));

    // Set the streaming status
    global_is_streaming().set(false);

    // 📈 First load historical data
    set_status.set("📈 Loading historical data...".to_string());

    let hist_res = {
        let client = rest_client_arc.lock().await;
        client.fetch_historical_data(500).await
    };
    match hist_res {
        Ok(historical_candles) => {
            get_logger().info(
                LogComponent::Presentation("WebSocketStream"),
                &format!("✅ Loaded {} historical candles", historical_candles.len()),
            );

            chart.update(|ch| ch.set_historical_data(historical_candles.clone()));
            chart.with_untracked(|c| {
                if c.get_candle_count() > 0 {
                    with_global_renderer(|r| {
                        r.set_zoom_params(
                            zoom_level().with_untracked(|z| *z),
                            pan_offset().with_untracked(|p| *p),
                        );
                        let _ = r.render(c);
                    });
                }
            });

            // Update global signals using the historical data
            let cnt = chart.with(|c| c.get_candle_count());
            global_candle_count().set(cnt);

            if let Some(last_candle) = historical_candles.last() {
                global_current_price().set(last_candle.ohlcv.close.value());
            }

            // Compute the maximum volume from history
            let max_vol = historical_candles
                .iter()
                .map(|c| c.ohlcv.volume.value())
                .fold(0.0f64, |a, b| a.max(b));
            global_max_volume().set(max_vol);

            set_status.set("✅ Historical data loaded. Starting real-time stream...".to_string());
        }
        Err(e) => {
            get_logger().error(
                LogComponent::Presentation("WebSocketStream"),
                &format!("❌ Failed to load historical data: {}", e),
            );
            set_status.set("⚠️ Historical data failed. Starting real-time only...".to_string());
        }
    }

    // 🔌 Start the WebSocket for real-time updates
    set_status.set("🔌 Starting WebSocket stream...".to_string());
    global_is_streaming().set(true);

    let stream_client_arc = Arc::new(Mutex::new(BinanceWebSocketClient::new(symbol, interval)));
    let (abort_handle, abort_reg) = futures::future::AbortHandle::new_pair();
    stream_abort_handle().set(Some(abort_handle.clone()));
    let fut = futures::future::Abortable::new(
        async move {
            let handler = move |candle: Candle| {
                // Update the price in the global signal
                global_current_price().set(candle.ohlcv.close.value());

                chart.update(|ch| {
                    ch.add_realtime_candle(candle.clone());
                    if (zoom_level().get_untracked() - 1.0).abs() < f64::EPSILON
                        && pan_offset().get_untracked().abs() < f64::EPSILON
                    {
                        ch.update_viewport_for_data();
                    }
                });

                let count = chart.with(|c| c.get_candle_count());
                global_candle_count().set(count);

                let max_vol = chart.with(|c| {
                    c.get_series(TimeInterval::OneMinute)
                        .unwrap()
                        .get_candles()
                        .iter()
                        .map(|c| c.ohlcv.volume.value())
                        .fold(0.0f64, |a, b| a.max(b))
                });
                global_max_volume().set(max_vol);

                chart.with_untracked(|ch| {
                    if ch.get_candle_count() > 0 {
                        with_global_renderer(|r| {
                            r.set_zoom_params(
                                zoom_level().with_untracked(|z| *z),
                                pan_offset().with_untracked(|p| *p),
                            );
                            let _ = r.render(ch);
                        });
                    }
                });

                // Update the status
                set_status.set("🌐 WebSocket LIVE • Real-time updates".to_string());
            };

            let result = {
                let mut client = stream_client_arc.lock().await;
                client.start_stream(handler).await
            };
            if let Err(e) = result {
                set_status.set(format!("❌ WebSocket error: {}", e));
                global_is_streaming().set(false);
            }
        },
        abort_reg,
    );

    let _ = spawn_local_with_current_owner(async move {
        let _ = fut.await;
    });
}

#[cfg(test)]
mod tests {
    use super::*;
    use crate::domain::chart::value_objects::ChartType;
    use wasm_bindgen::JsCast;
    use wasm_bindgen_test::*;

    wasm_bindgen_test_configure!(run_in_browser);

    fn setup_container() -> web_sys::HtmlElement {
        let window = web_sys::window().unwrap();
        let document = window.document().unwrap();
        let div =
            document.create_element("div").unwrap().dyn_into::<web_sys::HtmlElement>().unwrap();
        document.body().unwrap().append_child(&div).unwrap();
        div
    }

    fn find_button(container: &web_sys::HtmlElement, label: &str) -> web_sys::HtmlElement {
        let buttons = container.get_elements_by_tag_name("button");
        for i in 0..buttons.length() {
            let btn = buttons.item(i).unwrap().dyn_into::<web_sys::HtmlElement>().unwrap();
            if btn.text_content().unwrap_or_default() == label {
                return btn;
            }
        }
        panic!("button with label {label} not found", label = label);
    }

    fn find_checkbox(container: &web_sys::HtmlElement, id: &str) -> web_sys::HtmlInputElement {
        container
            .query_selector(&format!("#{}", id))
            .unwrap()
            .unwrap()
            .dyn_into::<web_sys::HtmlInputElement>()
            .unwrap()
    }

    #[wasm_bindgen_test]
    fn timeframe_buttons_update_interval() {
        let container = setup_container();
        let chart = create_rw_signal(Chart::new("test".to_string(), ChartType::Candlestick, 100));
        leptos::mount_to(container.clone(), move || view! { <TimeframeSelector chart=chart /> });

        let five = find_button(&container, "5m");
        five.click();
        assert_eq!(current_interval().get(), TimeInterval::FiveMinutes);

        let fifteen = find_button(&container, "15m");
        fifteen.click();
        assert_eq!(current_interval().get(), TimeInterval::FifteenMinutes);

        let one_hour = find_button(&container, "1h");
        one_hour.click();
        assert_eq!(current_interval().get(), TimeInterval::OneHour);
    }

    #[wasm_bindgen_test]
    fn legend_checkbox_toggles_visibility() {
        use crate::infrastructure::rendering::renderer::{dummy_renderer, set_global_renderer};
        use std::cell::RefCell;
        use std::rc::Rc;

        let container = setup_container();
        let chart = create_rw_signal(Chart::new("test".to_string(), ChartType::Candlestick, 10));
        let renderer = Rc::new(RefCell::new(dummy_renderer()));

        set_global_renderer(renderer.clone());
        leptos::mount_to(container.clone(), move || view! { <Legend chart=chart /> });

        let cb = find_checkbox(&container, "sma20");
        cb.click();

        assert!(!renderer.borrow().line_visibility().sma_20);
    }

    #[wasm_bindgen_test]
    fn legend_checkbox_updates_on_renderer_change() {
        use crate::infrastructure::rendering::renderer::{dummy_renderer, set_global_renderer};
        use std::cell::RefCell;
        use std::rc::Rc;

        let container = setup_container();
        let chart = create_rw_signal(Chart::new("test".to_string(), ChartType::Candlestick, 10));
        let renderer = Rc::new(RefCell::new(dummy_renderer()));

        set_global_renderer(renderer.clone());
        leptos::mount_to(container.clone(), move || view! { <Legend chart=chart /> });

        let cb = find_checkbox(&container, "sma20");
        assert!(cb.checked());

        renderer.borrow_mut().toggle_line_visibility("sma20");

        assert!(!cb.checked());
    }

    #[test]
    fn zoom_limits_respected_by_visible_range() {
        let (_, visible_min_zoom) = visible_range(1000, MIN_ZOOM_LEVEL, 0.0);
        assert!(visible_min_zoom <= 300);

        let (_, visible_max_zoom) = visible_range(1000, MAX_ZOOM_LEVEL, 0.0);
        assert!(visible_max_zoom as f64 >= MIN_VISIBLE_CANDLES);
    }
}<|MERGE_RESOLUTION|>--- conflicted
+++ resolved
@@ -502,13 +502,8 @@
             return;
         }
 
-<<<<<<< HEAD
-        let canvas_id = std::ops::Deref::deref(&canvas).id();
-=======
         if let Some(canvas) = canvas_ref.get() {
             let canvas_id = std::ops::Deref::deref(&canvas).id();
->>>>>>> f2572c0f
-
             set_initialized.set(true);
             let _ = spawn_local_with_current_owner(async move {
                 web_sys::console::log_1(&"🔍 Canvas found, starting WebGPU init...".into());
