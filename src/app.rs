// src/app.rs

use js_sys;
use leptos::html::Canvas;
use leptos::*;
use std::cell::RefCell;
use std::rc::Rc;
use wasm_bindgen::JsCast;
use wasm_bindgen_futures::spawn_local;

use crate::{
    domain::{
        chart::Chart,
<<<<<<< HEAD
        logging::{LogComponent, get_logger},
=======
        logging::{LogComponent, LogLevel, get_logger, init_logger, init_time_provider},
>>>>>>> fd5ccdba
        market_data::{Candle, TimeInterval, value_objects::Symbol},
    },
    infrastructure::{rendering::WebGpuRenderer, websocket::BinanceWebSocketClient},
};

// 🔗 Глобальные сигналы для логов (bridge к domain::logging)
thread_local! {
    static GLOBAL_LOGS: RwSignal<Vec<String>> = create_rw_signal(Vec::new());
    static IS_LOG_PAUSED: RwSignal<bool> = create_rw_signal(false);

    // 🌐 Глобальные сигналы для real-time данных
    static GLOBAL_CURRENT_PRICE: RwSignal<f64> = create_rw_signal(0.0);
    static GLOBAL_CANDLE_COUNT: RwSignal<usize> = create_rw_signal(0);
    static GLOBAL_IS_STREAMING: RwSignal<bool> = create_rw_signal(false);
    static GLOBAL_MAX_VOLUME: RwSignal<f64> = create_rw_signal(0.0);
    static LOADING_MORE: RwSignal<bool> = create_rw_signal(false);

    // 🎯 Tooltip данные
    static TOOLTIP_DATA: RwSignal<Option<TooltipData>> = create_rw_signal(None);
    static TOOLTIP_VISIBLE: RwSignal<bool> = create_rw_signal(false);

    // 🔍 Зум и панорамирование
    static ZOOM_LEVEL: RwSignal<f64> = create_rw_signal(1.0);
    static PAN_OFFSET: RwSignal<f64> = create_rw_signal(0.0);
    static IS_DRAGGING: RwSignal<bool> = create_rw_signal(false);
    static LAST_MOUSE_X: RwSignal<f64> = create_rw_signal(0.0);
}

/// 📈 Запрашивает дополнительную историю и добавляет в начало списка
fn fetch_more_history(chart: RwSignal<Chart>, set_status: WriteSignal<String>) {
    if LOADING_MORE.with(|l| l.get()) {
        return;
    }

    let oldest_ts = chart.with(|c| c.data.get_candles().front().map(|c| c.timestamp.value()));
    let end_time = match oldest_ts {
        Some(ts) if ts > 0 => ts - 1,
        _ => return,
    };

    LOADING_MORE.with(|l| l.set(true));

    spawn_local(async move {
        let client = BinanceWebSocketClient::new(Symbol::from("BTCUSDT"), TimeInterval::OneMinute);
        match client.fetch_historical_data_before(end_time, 300).await {
            Ok(mut new_candles) => {
                new_candles.sort_by(|a, b| a.timestamp.value().cmp(&b.timestamp.value()));
                chart.update(|ch| {
                    for candle in new_candles.iter() {
                        ch.add_candle(candle.clone());
                    }
                });

                let new_count = chart.with(|c| c.get_candle_count());
                let max_volume = chart.with(|c| {
                    c.data
                        .get_candles()
                        .iter()
                        .map(|c| c.ohlcv.volume.value())
                        .fold(0.0f64, |a, b| a.max(b))
                });
                GLOBAL_CANDLE_COUNT.with(|c| c.set(new_count));
                GLOBAL_MAX_VOLUME.with(|v| v.set(max_volume));

                set_status.set(format!("📈 Loaded {} older candles", new_candles.len()));
            }
            Err(e) => set_status.set(format!("❌ Failed to load more data: {}", e)),
        }

        LOADING_MORE.with(|l| l.set(false));
    });
}

/// 🎯 Данные для tooltip
#[derive(Clone, Debug)]
pub struct TooltipData {
    pub candle: Candle,
    pub x: f64,
    pub y: f64,
    pub formatted_text: String,
}

impl TooltipData {
    pub fn new(candle: Candle, x: f64, y: f64) -> Self {
        let change = candle.ohlcv.close.value() - candle.ohlcv.open.value();
        let change_pct = (change / candle.ohlcv.open.value()) * 100.0;
        let trend = if change >= 0.0 { "🟢" } else { "🔴" };

        // Форматируем время из timestamp
        let time_str = format!("Time: {}", candle.timestamp.value());

        let formatted_text = format!(
            "{} BTC/USDT\n📈 Open:   ${:.2}\n📊 High:   ${:.2}\n📉 Low:    ${:.2}\n💰 Close:  ${:.2}\n📈 Change: ${:.2} ({:.2}%)\n📊 Volume: {:.4}\n{}",
            trend,
            candle.ohlcv.open.value(),
            candle.ohlcv.high.value(),
            candle.ohlcv.low.value(),
            candle.ohlcv.close.value(),
            change,
            change_pct,
            candle.ohlcv.volume.value(),
            time_str
        );

        Self {
            candle,
            x,
            y,
            formatted_text,
        }
    }
}

/// 🌉 Bridge logger для подключения domain::logging к Leptos сигналам
pub struct LeptosLogger;

/// ⏰ Web time provider для domain::logging
pub struct WebTimeProvider;

/// Минимальный уровень логирования для LeptosLogger
const MIN_LOG_LEVEL: LogLevel = LogLevel::Warn;

impl crate::domain::logging::TimeProvider for WebTimeProvider {
    fn current_timestamp(&self) -> u64 {
        js_sys::Date::now() as u64
    }

    fn format_timestamp(&self, timestamp: u64) -> String {
        let date = js_sys::Date::new(&(timestamp as f64).into());
        format!(
            "{:02}:{:02}:{:02}.{:03}",
            date.get_hours(),
            date.get_minutes(),
            date.get_seconds(),
            date.get_milliseconds()
        )
    }
}

impl crate::domain::logging::Logger for LeptosLogger {
    fn log(&self, entry: crate::domain::logging::LogEntry) {
        use crate::domain::logging::get_time_provider;

        if entry.level < MIN_LOG_LEVEL {
            return;
        }

        let timestamp_str = get_time_provider().format_timestamp(entry.timestamp);
        let formatted = format!(
            "[{}] {} {}: {}",
            timestamp_str, entry.level, entry.component, entry.message
        );

        // Обновляем глобальные Leptos сигналы!
        GLOBAL_LOGS.with(|logs| {
            IS_LOG_PAUSED.with(|paused| {
                if !paused.get() {
                    logs.update(|log_vec| {
                        log_vec.push(formatted);
                        // Ограничиваем до 100 логов
                        while log_vec.len() > 100 {
                            log_vec.remove(0);
                        }
                    });
                }
            });
        });
    }
}

/// 🦀 Главный компонент Bitcoin Chart на Leptos
#[component]
pub fn app() -> impl IntoView {
    // 🚀 Инициализируем глобальный логгер при старте приложения
    use crate::domain::logging::{init_logger, init_time_provider};

    // Добавляем console.log для диагностики
<<<<<<< HEAD
    web_sys::console::log_1(&"🚀 Starting Bitcoin Chart App".into());
=======
    #[cfg(debug_assertions)]
    unsafe {
        web_sys::console::log_1(&"🚀 Starting Bitcoin Chart App".into());
    }
>>>>>>> fd5ccdba

    // Инициализируем логгер только один раз
    std::sync::Once::new().call_once(|| {
        // Создаем и устанавливаем Leptos логгер
        init_logger(Box::new(LeptosLogger));

        // Создаем и устанавливаем Web time provider
        init_time_provider(Box::new(WebTimeProvider));

<<<<<<< HEAD
        web_sys::console::log_1(&"✅ Logger initialized".into());
=======
        #[cfg(debug_assertions)]
        unsafe {
            web_sys::console::log_1(&"✅ Logger initialized".into());
        }
>>>>>>> fd5ccdba

        get_logger().info(
            LogComponent::Presentation("App"),
            "🚀 Global logger and time provider initialized!",
        );
    });

<<<<<<< HEAD
    web_sys::console::log_1(&"📦 Creating view...".into());
=======
    #[cfg(debug_assertions)]
    unsafe {
        web_sys::console::log_1(&"📦 Creating view...".into());
    }
>>>>>>> fd5ccdba

    view! {
        <style>
            {r#"
            .bitcoin-chart-app {
                font-family: 'SF Pro Display', -apple-system, BlinkMacSystemFont, sans-serif;
                background: linear-gradient(135deg, #1e3c72 0%, #2a5298 100%);
                min-height: 100vh;
                padding: 20px;
                color: white;
            }
            
            .header {
                text-align: center;
                margin-bottom: 20px;
                background: rgba(255, 255, 255, 0.1);
                backdrop-filter: blur(10px);
                padding: 20px;
                border-radius: 15px;
                border: 1px solid rgba(255, 255, 255, 0.2);
            }
            
            .price-info {
                display: flex;
                justify-content: center;
                gap: 40px;
                margin-top: 15px;
            }
            
            .price-item {
                text-align: center;
            }
            
            .price-value {
                font-size: 24px;
                font-weight: 700;
                color: #72c685;
                text-shadow: 0 0 10px rgba(114, 198, 133, 0.3);
            }
            
            .price-label {
                font-size: 12px;
                color: #a0a0a0;
                margin-top: 5px;
            }
            
            .chart-container {
                position: relative;
                display: flex;
                flex-direction: column;
                align-items: center;
                gap: 10px;
                margin-bottom: 20px;
            }
            
            .chart-wrapper {
                position: relative;
                display: inline-block;
            }
            
            .price-scale {
                position: absolute;
                right: -60px;
                top: 0;
                height: 100%;
                width: 80px;
                pointer-events: none;
            }
            
            .current-price-label {
                position: absolute;
                right: 0;
                transform: translateY(-50%);
                background: #f39c12;
                color: white;
                padding: 4px 8px;
                border-radius: 4px;
                font-size: 12px;
                font-weight: bold;
                white-space: nowrap;
                box-shadow: 0 2px 4px rgba(0,0,0,0.3);
            }
            
            .price-value {
                font-family: 'Courier New', monospace;
            }
            
            .tooltip {
                position: absolute;
                background: rgba(0, 0, 0, 0.9);
                color: white;
                padding: 8px 12px;
                border-radius: 6px;
                font-size: 12px;
                font-family: 'Courier New', monospace;
                white-space: pre-line;
                pointer-events: none;
                z-index: 1000;
                border: 1px solid #4a5d73;
                box-shadow: 0 4px 12px rgba(0, 0, 0, 0.5);
                backdrop-filter: blur(5px);
                line-height: 1.4;
                transform: translate(10px, -100%);
            }
            
            .status {
                color: #72c685;
                font-size: 14px;
                text-align: center;
            }
            
            .debug-console {
                background: rgba(0, 0, 0, 0.8);
                border-radius: 10px;
                padding: 15px;
                max-height: 300px;
                overflow-y: auto;
                border: 1px solid #4a5d73;
            }
            
            .debug-header {
                display: flex;
                justify-content: space-between;
                align-items: center;
                margin-bottom: 10px;
                color: #72c685;
                font-weight: bold;
            }
            
            .debug-btn {
                background: #4a5d73;
                color: white;
                border: none;
                padding: 5px 10px;
                border-radius: 5px;
                cursor: pointer;
                font-size: 12px;
                margin-left: 5px;
            }
            
            .debug-btn:hover {
                background: #5a6d83;
            }
            
            .debug-log {
                font-family: 'Courier New', monospace;
                font-size: 11px;
                line-height: 1.3;
            }
            
            .log-line {
                color: #e0e0e0;
                margin: 2px 0;
                padding: 1px 5px;
                border-radius: 3px;
            }
            
            .log-line:hover {
                background: rgba(255, 255, 255, 0.1);
            }
            "#}
        </style>
        <div class="bitcoin-chart-app">
            <Header />
            <ChartContainer />
            <DebugConsole />
        </div>
    }
}

/// 📊 Заголовок с информацией о цене - теперь с реальными данными!
#[component]
fn header() -> impl IntoView {
    // Используем глобальные сигналы для реальных данных
    let current_price = GLOBAL_CURRENT_PRICE.with(|price| *price);
    let candle_count = GLOBAL_CANDLE_COUNT.with(|count| *count);
    let is_streaming = GLOBAL_IS_STREAMING.with(|streaming| *streaming);
    let max_volume = GLOBAL_MAX_VOLUME.with(|volume| *volume);
    let zoom_level = ZOOM_LEVEL.with(|zoom| *zoom);

    view! {
        <div class="header">
            <h1>"🌐 Bitcoin WebSocket Chart"</h1>
            <p>"BTC/USDT • Real-time Leptos + WebGPU"</p>

            <div class="price-info">
                <div class="price-item">
                    <div class="price-value">
                        {move || format!("${:.2}", current_price.get())}
                    </div>
                    <div class="price-label">"Current Price"</div>
                </div>
                <div class="price-item">
                    <div class="price-value">
                        {move || candle_count.get().to_string()}
                    </div>
                    <div class="price-label">"Candles"</div>
                </div>
                <div class="price-item">
                    <div class="price-value">
                        {move || if is_streaming.get() { "🟢 LIVE" } else { "🔴 OFF" }}
                    </div>
                    <div class="price-label">"WebSocket"</div>
                </div>
                <div class="price-item">
                    <div class="price-value">
                        {move || format!("{:.2}", max_volume.get())}
                    </div>
                    <div class="price-label">"Max Volume"</div>
                </div>
                <div class="price-item">
                    <div class="price-value">
                        {move || format!("{:.1}x", zoom_level.get())}
                    </div>
                    <div class="price-label">"🔍 Zoom"</div>
                </div>
            </div>
        </div>
    }
}

#[component]
fn PriceAxisLeft(chart: RwSignal<Chart>) -> impl IntoView {
    let labels = move || {
        let candles = chart.with(|c| c.data.get_candles().clone());
        if candles.is_empty() {
            return vec![];
        }
        let max_visible = 300;
        let start_idx = if candles.len() > max_visible {
            candles.len() - max_visible
        } else {
            0
        };
        let (min, max) = candles
            .iter()
            .skip(start_idx)
            .fold((f64::MAX, f64::MIN), |(min, max), c| {
                (min.min(c.ohlcv.low.value()), max.max(c.ohlcv.high.value()))
            });
        let step = (max - min) / 8.0;
        (0..=8)
            .rev()
            .map(|i| min + i as f64 * step)
            .collect::<Vec<_>>()
    };

    view! {
        <div style="width: 60px; height: 500px; background: #222; display: flex; flex-direction: column; justify-content: space-between; align-items: flex-end; margin-right: 8px;">
            <For
                each=labels
                key=|v| (*v * 100.0) as i64
                children=|v| view! {
                    <div style="font-size: 12px; color: #fff;">{format!("{:.2}", v)}</div>
                }
            />
        </div>
    }
}

/// ⏰ Временная шкала снизу графика
#[component]
fn TimeScale(chart: RwSignal<Chart>) -> impl IntoView {
    let time_labels = move || {
        let candles = chart.with(|c| c.data.get_candles().clone());
        if candles.is_empty() {
            return vec![];
        }

        let max_visible = 300;
        let start_idx = if candles.len() > max_visible {
            candles.len() - max_visible
        } else {
            0
        };

        // Показываем 5 временных меток
        let num_labels = 5;
        let mut labels = Vec::new();

        for i in 0..num_labels {
            let index = (i * (candles.len() - start_idx)) / (num_labels - 1);
            if let Some(candle) = candles
                .iter()
                .skip(start_idx)
                .nth(index.min(candles.len() - start_idx - 1))
            {
                let timestamp = candle.timestamp.value();
                // Конвертируем timestamp в читаемое время
                let date = js_sys::Date::new(&(timestamp as f64).into());
                let time_str = format!("{:02}:{:02}", date.get_hours(), date.get_minutes());
                let position_percent = (i as f64 / (num_labels as f64 - 1.0)) * 100.0;
                labels.push((time_str, position_percent));
            }
        }

        labels
    };

    view! {
        <div style="width: 800px; height: 30px; background: #222; display: flex; align-items: center; justify-content: space-between; padding: 0 10px; margin-top: 5px; border-radius: 5px;">
            <For
                each=time_labels
                key=|(time, _pos)| time.clone()
                children=|(time, _position)| view! {
                    <div style="font-size: 11px; color: #888;">
                        {time}
                    </div>
                }
            />
        </div>
    }
}

/// 🎨 Контейнер для WebGPU графика
#[component]
fn ChartContainer() -> impl IntoView {
    // Сигналы для графика
    let chart = create_rw_signal(Chart::new(
        "leptos-chart".to_string(),
        crate::domain::chart::ChartType::Candlestick,
        1000,
    ));
    let (renderer, set_renderer) = create_signal::<Option<Rc<RefCell<WebGpuRenderer>>>>(None);
    let (status, set_status) = create_signal("Initializing...".to_string());

    // Ссылка на canvas элемент
    let canvas_ref = create_node_ref::<Canvas>();

    // Эффект для инициализации WebGPU после монтирования
    create_effect(move |_| {
        if canvas_ref.get().is_some() {
            spawn_local(async move {
<<<<<<< HEAD
                web_sys::console::log_1(&"🔍 Canvas found, starting WebGPU init...".into());
                set_status.set("🚀 Initializing WebGPU renderer...".to_string());

                // Детальная диагностика WebGPU
                web_sys::console::log_1(&"🏗️ Creating WebGPU renderer...".into());
=======
                #[cfg(debug_assertions)]
                unsafe {
                    web_sys::console::log_1(&"🔍 Canvas found, starting WebGPU init...".into());
                }
                set_status.set("🚀 Initializing WebGPU renderer...".to_string());

                // Детальная диагностика WebGPU
                #[cfg(debug_assertions)]
                unsafe {
                    web_sys::console::log_1(&"🏗️ Creating WebGPU renderer...".into());
                }
>>>>>>> fd5ccdba
                get_logger().info(
                    LogComponent::Infrastructure("WebGPU"),
                    "🔍 Starting WebGPU initialization...",
                );

<<<<<<< HEAD
                web_sys::console::log_1(&"⚡ About to call WebGpuRenderer::new...".into());
=======
                #[cfg(debug_assertions)]
                unsafe {
                    web_sys::console::log_1(&"⚡ About to call WebGpuRenderer::new...".into());
                }
>>>>>>> fd5ccdba
                match WebGpuRenderer::new("chart-canvas", 800, 500).await {
                    Ok(webgpu_renderer) => {
                        get_logger().info(
                            LogComponent::Infrastructure("WebGPU"),
                            "✅ WebGPU renderer created successfully",
                        );

                        let renderer_rc = Rc::new(RefCell::new(webgpu_renderer));
                        set_renderer.set(Some(renderer_rc));
                        set_status.set("✅ WebGPU renderer ready".to_string());

                        // Запускаем WebSocket после инициализации renderer
                        get_logger().info(
                            LogComponent::Infrastructure("WebSocket"),
                            "🌐 Starting WebSocket stream...",
                        );
                        start_websocket_stream(chart, set_status).await;
                    }
                    Err(e) => {
                        get_logger().error(
                            LogComponent::Infrastructure("WebGPU"),
                            &format!("❌ WebGPU initialization failed: {:?}", e),
                        );
                        set_status.set(format!("❌ WebGPU failed: {:?}\n💡 Try Chrome Canary with --enable-unsafe-webgpu flag", e));

                        // Fallback: показываем хотя бы данные без графика
                        get_logger().info(
                            LogComponent::Infrastructure("Fallback"),
                            "🔄 Starting fallback mode without WebGPU...",
                        );

                        // Создаем тестовые данные для демонстрации
                        let mut test_candles = Vec::new();
                        let base_price = 90000.0;
                        let base_time = js_sys::Date::now() as u64;

                        for i in 0..50 {
                            let price_variation = (i as f64 * 0.1).sin() * 1000.0;
                            let open = base_price + price_variation;
                            let close = open + (i as f64 % 3.0 - 1.0) * 200.0;
                            let high = open.max(close) + 100.0;
                            let low = open.min(close) - 100.0;
                            let volume = 100.0 + (i as f64 * 0.2).cos() * 50.0;

                            let candle = Candle::new(
                                crate::domain::market_data::Timestamp::from(base_time + i * 60000),
                                crate::domain::market_data::OHLCV::new(
                                    crate::domain::market_data::Price::from(open),
                                    crate::domain::market_data::Price::from(high),
                                    crate::domain::market_data::Price::from(low),
                                    crate::domain::market_data::Price::from(close),
                                    crate::domain::market_data::Volume::from(volume),
                                ),
                            );
                            test_candles.push(candle);
                        }

                        chart.update(|ch| ch.set_historical_data(test_candles));
                        set_status
                            .set("🎯 Demo mode: Using test data (WebSocket disabled)".to_string());
                    }
                }
            });
        }
    });

    // Эффект для рендеринга при изменении данных
    create_effect(move |_| {
<<<<<<< HEAD
        renderer.with(|renderer_opt| {
            if let Some(renderer_rc) = renderer_opt {
                chart.with(|ch| {
                    if ch.get_candle_count() > 0 {
                        if let Ok(webgpu_renderer) = renderer_rc.try_borrow() {
                            if let Err(e) = webgpu_renderer.render(ch) {
=======
        candles.with(|candles_data| {
            renderer.with(|renderer_opt| {
                if let Some(renderer_rc) = renderer_opt {
                    if !candles_data.is_empty() {
                        // Создаем Chart и рендерим
                        let mut chart = Chart::new(
                            "leptos-chart".to_string(),
                            crate::domain::chart::ChartType::Candlestick,
                            1000,
                        );

                        // Добавляем данные в chart
                        for candle in candles_data.iter() {
                            chart.data.add_candle(candle.clone());
                        }

                        // Рендерим реальные свечи (WebGPU работает!)
                        if let Ok(mut webgpu_renderer) = renderer_rc.try_borrow_mut() {
                            if let Err(e) = webgpu_renderer.render(&chart) {
>>>>>>> fd5ccdba
                                set_status.set(format!("❌ Render error: {:?}", e));
                            } else {
                                set_status
                                    .set(format!("✅ Rendered {} candles", ch.get_candle_count()));
                            }
                        }
                    }
                });
            }
        });
    });

    // 🎯 Mouse events для tooltip
    let handle_mouse_move = {
        let chart_signal = chart;
        let status_clone = set_status.clone();
        move |event: web_sys::MouseEvent| {
            let mouse_x = event.offset_x() as f64;
            let mouse_y = event.offset_y() as f64;

            // 🔍 Обработка панорамирования
            IS_DRAGGING.with(|dragging| {
                if dragging.get() {
                    LAST_MOUSE_X.with(|last_x| {
                        let delta_x = mouse_x - last_x.get();
                        PAN_OFFSET.with(|offset| {
                            // Чувствительность панорамирования
                            let pan_sensitivity = 1.0;
                            offset.update(|o| *o += delta_x * pan_sensitivity);
                        });
                        last_x.set(mouse_x);
                    });
                    fetch_more_history(chart_signal, status_clone);
                    return; // При драге не показываем tooltip
                }
            });

            // Конвертируем в NDC координаты (предполагаем canvas 800x500)
            let canvas_width = 800.0;
            let canvas_height = 500.0;
            let ndc_x = (mouse_x / canvas_width) * 2.0 - 1.0;
            let _ndc_y = 1.0 - (mouse_y / canvas_height) * 2.0;

            chart_signal.with(|ch| {
                let candles = ch.data.get_candles();
                if !candles.is_empty() {
                    let max_visible = 300;
                    let start_idx = if candles.len() > max_visible {
                        candles.len() - max_visible
                    } else {
                        0
                    };
                    let visible: Vec<_> = candles.iter().skip(start_idx).collect();

                    let step_size = 2.0 / visible.len() as f64;
                    let candle_idx = ((ndc_x + 1.0) / step_size).floor() as usize;

                    if candle_idx < visible.len() {
                        let candle = visible[candle_idx];
                        let tooltip_data = TooltipData::new(candle.clone(), mouse_x, mouse_y);

                        TOOLTIP_DATA.with(|data| data.set(Some(tooltip_data)));
                        TOOLTIP_VISIBLE.with(|visible| visible.set(true));
                    } else {
                        TOOLTIP_VISIBLE.with(|visible| visible.set(false));
                    }
                } else {
                    TOOLTIP_VISIBLE.with(|visible| visible.set(false));
                }
            });
        }
    };

    let handle_mouse_leave = move |_event: web_sys::MouseEvent| {
        TOOLTIP_VISIBLE.with(|visible| visible.set(false));
        IS_DRAGGING.with(|dragging| dragging.set(false));
    };

    // 🔍 Зум колесиком мыши - упрощенная версия без эффектов
    let handle_wheel = {
        let chart_signal = chart;
        let renderer_clone = renderer.clone();
        let status_clone = set_status.clone();
        move |event: web_sys::WheelEvent| {
<<<<<<< HEAD
            web_sys::console::log_1(&format!("🖱️ Wheel event: delta_y={}", event.delta_y()).into());
=======
            #[cfg(debug_assertions)]
            unsafe {
                web_sys::console::log_1(
                    &format!("🖱️ Wheel event: delta_y={}", event.delta_y()).into(),
                );
            }
>>>>>>> fd5ccdba

            let delta_y = event.delta_y();
            let zoom_factor = if delta_y < 0.0 { 1.1 } else { 0.9 }; // Zoom in/out

            ZOOM_LEVEL.with(|zoom| {
                let old_zoom = zoom.with_untracked(|z| *z);
                zoom.update(|z| {
                    *z *= zoom_factor;
                    *z = z.max(0.1).min(10.0); // Ограничиваем зум от 0.1x до 10x
                });
                let new_zoom = zoom.with_untracked(|z| *z);
<<<<<<< HEAD
                web_sys::console::log_1(&format!("🔍 Zoom: {:.2}x -> {:.2}x", old_zoom, new_zoom).into());
=======
                #[cfg(debug_assertions)]
                unsafe {
                    web_sys::console::log_1(
                        &format!("🔍 Zoom: {:.2}x -> {:.2}x", old_zoom, new_zoom).into(),
                    );
                }
>>>>>>> fd5ccdba

                // Сразу применяем зум без эффектов
                chart_signal.with_untracked(|ch| {
                    if ch.get_candle_count() > 0 {
                        renderer_clone.with_untracked(|renderer_opt| {
                            if let Some(renderer_rc) = renderer_opt {
                                if let Ok(mut webgpu_renderer) = renderer_rc.try_borrow_mut() {
                                    webgpu_renderer.set_zoom_params(
                                        new_zoom,
                                        PAN_OFFSET.with(|p| p.with_untracked(|val| *val)),
                                    );

                                    let _ = webgpu_renderer.render(ch);

                                    get_logger().info(
                                        LogComponent::Infrastructure("ZoomWheel"),
                                        &format!(
                                            "✅ Applied zoom {:.2}x to WebGPU renderer",
                                            new_zoom
                                        ),
                                    );
                                }
                            }
                        });
                    }
                });
            });

            get_logger().info(
                LogComponent::Presentation("ChartZoom"),
                &format!(
                    "🔍 Zoom level: {:.2}x",
                    ZOOM_LEVEL.with(|z| z.with_untracked(|z_val| *z_val))
                ),
            );
            fetch_more_history(chart_signal, status_clone);
        }
    };

    // 🖱️ Начало панорамирования
    let handle_mouse_down = move |event: web_sys::MouseEvent| {
        if event.button() == 0 {
            // Левая кнопка мыши
            IS_DRAGGING.with(|dragging| dragging.set(true));
            LAST_MOUSE_X.with(|last_x| last_x.set(event.offset_x() as f64));

            // Даем canvas фокус для клавиатурных событий
            if let Some(target) = event.target() {
                if let Ok(canvas) = target.dyn_into::<web_sys::HtmlCanvasElement>() {
                    let _ = canvas.focus();
                }
            }
        }
    };

    // 🖱️ Конец панорамирования
    let handle_mouse_up = move |_event: web_sys::MouseEvent| {
        IS_DRAGGING.with(|dragging| dragging.set(false));
    };

    // ⌨️ Клавиши для зума (+/- и PageUp/PageDown)
    let handle_keydown = {
        let chart_signal = chart;
        let renderer_clone = renderer.clone();
        let status_clone = set_status.clone();
        move |event: web_sys::KeyboardEvent| {
            let key = event.key();
            let mut zoom_changed = false;

            match key.as_str() {
                "+" | "=" => {
                    event.prevent_default();
                    ZOOM_LEVEL.with(|zoom| {
                        zoom.update(|z| {
                            *z *= 1.2;
                            *z = z.min(10.0);
                        });
                    });
                    zoom_changed = true;
                }
                "-" | "_" => {
                    event.prevent_default();
                    ZOOM_LEVEL.with(|zoom| {
                        zoom.update(|z| {
                            *z *= 0.8;
                            *z = z.max(0.1);
                        });
                    });
                    zoom_changed = true;
                }
                "PageUp" => {
                    event.prevent_default();
                    ZOOM_LEVEL.with(|zoom| {
                        zoom.update(|z| {
                            *z *= 1.5;
                            *z = z.min(10.0);
                        });
                    });
                    zoom_changed = true;
                }
                "PageDown" => {
                    event.prevent_default();
                    ZOOM_LEVEL.with(|zoom| {
                        zoom.update(|z| {
                            *z *= 0.67;
                            *z = z.max(0.1);
                        });
                    });
                    zoom_changed = true;
                }
                _ => {}
            }

            if zoom_changed {
                let new_zoom = ZOOM_LEVEL.with(|z| z.with_untracked(|z_val| *z_val));
<<<<<<< HEAD
                web_sys::console::log_1(&format!("⌨️ Keyboard zoom: {:.2}x", new_zoom).into());
=======
                #[cfg(debug_assertions)]
                unsafe {
                    web_sys::console::log_1(&format!("⌨️ Keyboard zoom: {:.2}x", new_zoom).into());
                }
>>>>>>> fd5ccdba

                // Применяем зум к renderer для клавиатурных команд
                chart_signal.with_untracked(|ch| {
                    if ch.get_candle_count() > 0 {
                        renderer_clone.with_untracked(|renderer_opt| {
                            if let Some(renderer_rc) = renderer_opt {
                                if let Ok(mut webgpu_renderer) = renderer_rc.try_borrow_mut() {
                                    webgpu_renderer.set_zoom_params(
                                        new_zoom,
                                        PAN_OFFSET.with(|p| p.with_untracked(|val| *val)),
                                    );

                                    let _ = webgpu_renderer.render(ch);

                                    get_logger().info(
                                        LogComponent::Infrastructure("KeyboardZoom"),
                                        &format!(
                                            "⌨️ Applied keyboard zoom {:.2}x to WebGPU renderer",
                                            new_zoom
                                        ),
                                    );
                                }
                            }
                        });
                    }
                });

                get_logger().info(
                    LogComponent::Presentation("KeyboardZoom"),
                    &format!("⌨️ Zoom level: {:.2}x", new_zoom),
                );
                fetch_more_history(chart_signal, status_clone);
            }
        }
    };

    // Эффект зума удален - теперь зум обрабатывается прямо в wheel handler

    view! {
        <div class="chart-container">
            <div style="display: flex; flex-direction: row; align-items: flex-start;">
                <PriceAxisLeft chart=chart />
                <div style="position: relative;">
                    <canvas
                        id="chart-canvas"
                        node_ref=canvas_ref
                        width="800"
                        height="500"
                        tabindex="0"
                        style="border: 2px solid #4a5d73; border-radius: 10px; background: #2c3e50; cursor: crosshair; outline: none;"
                        on:mousemove=handle_mouse_move
                        on:mouseleave=handle_mouse_leave
                        on:wheel=handle_wheel
                        on:mousedown=handle_mouse_down
                        on:mouseup=handle_mouse_up
                        on:keydown=handle_keydown
                    />
                    <PriceScale />
                    <ChartTooltip />
                </div>
            </div>

            // Временная шкала под графиком
            <div style="display: flex; justify-content: center; margin-top: 10px;">
                <TimeScale chart=chart />
            </div>

            <div class="status">
                {move || status.get()}
            </div>

            // Подсказки по управлению
            <div style="text-align: center; margin-top: 10px; font-size: 12px; color: #888;">
                "🔍 Zoom: Mouse wheel, +/- keys, PageUp/PageDown | 🖱️ Pan: Left click + drag | 🎯 Tooltip: Mouse hover"
            </div>
        </div>
    }
}

/// 💰 Ценовая шкала справа от графика
#[component]
fn PriceScale() -> impl IntoView {
    let current_price = GLOBAL_CURRENT_PRICE.with(|price| *price);

    // Вычисляем ценовые уровни для отображения (такие же как в сетке)
    let price_levels = move || {
        let price = current_price.get();
        if price <= 0.0 {
            return vec![];
        }

        // Примерный диапазон цен (±3% от текущей цены)
        let min_price = price * 0.97;
        let max_price = price * 1.03;
        let price_range = max_price - min_price;

        // 8 ценовых уровней (как в сетке)
        let num_levels = 8;
        let mut levels = Vec::new();

        for i in 0..=num_levels {
            let level_price = min_price + (price_range * i as f64 / num_levels as f64);
            let position_percent = (i as f64 / num_levels as f64) * 100.0;
            levels.push((level_price, position_percent));
        }

        levels.reverse(); // Сверху вниз
        levels
    };

    view! {
        <div class="price-scale">
            // Показываем ценовые уровни
            <For
                each=price_levels
                key=|(_price, pos)| (*pos * 100.0) as i64
                children=|(price, position)| view! {
                    <div
                        class="price-level"
                        style=format!("position: absolute; top: {}%; right: 5px; transform: translateY(-50%); font-size: 11px; color: #888; background: rgba(0,0,0,0.7); padding: 2px 4px; border-radius: 2px;", position)
                    >
                        {format!("{:.2}", price)}
                    </div>
                }
            />

            // Показываем текущую цену (более заметно)
            <div class="current-price-label" style=format!("top: 50%")>
                <span class="price-value">{move || format!("${:.2}", current_price.get())}</span>
            </div>
        </div>
    }
}

/// 🎯 Chart Tooltip компонент - теперь внутри chart-wrapper
#[component]
fn ChartTooltip() -> impl IntoView {
    let tooltip_visible = TOOLTIP_VISIBLE.with(|visible| *visible);
    let tooltip_data = TOOLTIP_DATA.with(|data| *data);

    view! {
        <div
            class="tooltip"
            style:display=move || if tooltip_visible.get() { "block" } else { "none" }
            style:left=move || {
                tooltip_data.with(|data| {
                    if let Some(tooltip) = data {
                        format!("{}px", tooltip.x)
                    } else {
                        "0px".to_string()
                    }
                })
            }
            style:top=move || {
                tooltip_data.with(|data| {
                    if let Some(tooltip) = data {
                        format!("{}px", tooltip.y)
                    } else {
                        "0px".to_string()
                    }
                })
            }
        >
            {move || {
                tooltip_data.with(|data| {
                    if let Some(tooltip) = data {
                        tooltip.formatted_text.clone()
                    } else {
                        String::new()
                    }
                })
            }}
        </div>
    }
}

/// 🎯 Отладочная консоль с bridge к domain::logging
#[component]
fn DebugConsole() -> impl IntoView {
    // Используем глобальные сигналы вместо локальных!
    let logs = GLOBAL_LOGS.with(|logs| *logs);
    let is_paused = IS_LOG_PAUSED.with(|paused| *paused);

    // Логируем инициализацию компонента
    get_logger().info(
        LogComponent::Presentation("DebugConsole"),
        "🎯 Debug console component initialized",
    );

    view! {
        <div class="debug-console">
            <div class="debug-header">
                <span>"🐛 Domain Logger Console"</span>
                <button
                    on:click=move |_| {
                        is_paused.update(|p| *p = !*p);
                        if is_paused.get() {
                            get_logger().info(
                                LogComponent::Presentation("DebugConsole"),
                                "🛑 Logging paused"
                            );
                        } else {
                            get_logger().info(
                                LogComponent::Presentation("DebugConsole"),
                                "▶️ Logging resumed"
                            );
                        }
                    }
                    class="debug-btn"
                >
                    {move || if is_paused.get() { "▶️ Resume" } else { "⏸️ Pause" }}
                </button>
                <button
                    on:click=move |_| {
                        GLOBAL_LOGS.with(|logs| logs.set(Vec::new()));
                        get_logger().info(
                            LogComponent::Presentation("DebugConsole"),
                            "🗑️ Log history cleared"
                        );
                    }
                    class="debug-btn"
                >
                    "🗑️ Clear"
                </button>
            </div>
            <div class="debug-log">
                <For
                    each=move || logs.get()
                    key=|log| log.clone()
                    children=move |log| {
                        view! { <div class="log-line">{log}</div> }
                    }
                />
            </div>
        </div>
    }
}

/// 🌐 Запуск WebSocket стрима в Leptos с обновлением глобальных сигналов
async fn start_websocket_stream(chart: RwSignal<Chart>, set_status: WriteSignal<String>) {
    let symbol = Symbol::from("BTCUSDT");
    let interval = TimeInterval::OneMinute;

    // Создаем клиент для загрузки данных
    let ws_client = BinanceWebSocketClient::new(symbol, interval);

    // Устанавливаем статус стрима
    GLOBAL_IS_STREAMING.with(|streaming| streaming.set(false));

    // 📈 Сначала загружаем исторические данные
    set_status.set("📈 Loading historical data...".to_string());

    match ws_client.fetch_historical_data(300).await {
        Ok(historical_candles) => {
            get_logger().info(
                LogComponent::Presentation("WebSocketStream"),
                &format!("✅ Loaded {} historical candles", historical_candles.len()),
            );

            chart.update(|ch| ch.set_historical_data(historical_candles.clone()));

            // Обновляем глобальные сигналы с историческими данными
            let cnt = chart.with(|c| c.get_candle_count());
            GLOBAL_CANDLE_COUNT.with(|count| count.set(cnt));

            if let Some(last_candle) = historical_candles.last() {
                GLOBAL_CURRENT_PRICE.with(|price| {
                    price.set(last_candle.ohlcv.close.value());
                });
            }

            // Вычисляем максимальный объем из истории
            let max_vol = historical_candles
                .iter()
                .map(|c| c.ohlcv.volume.value())
                .fold(0.0f64, |a, b| a.max(b));
            GLOBAL_MAX_VOLUME.with(|volume| volume.set(max_vol));

            set_status.set("✅ Historical data loaded. Starting real-time stream...".to_string());
        }
        Err(e) => {
            get_logger().error(
                LogComponent::Presentation("WebSocketStream"),
                &format!("❌ Failed to load historical data: {}", e),
            );
            set_status.set("⚠️ Historical data failed. Starting real-time only...".to_string());
        }
    }

    // 🔌 Теперь запускаем WebSocket для real-time обновлений
    set_status.set("🔌 Starting WebSocket stream...".to_string());
    GLOBAL_IS_STREAMING.with(|streaming| streaming.set(true));

    let mut ws_client =
        BinanceWebSocketClient::new(Symbol::from("BTCUSDT"), TimeInterval::OneMinute);

    spawn_local(async move {
        let handler = move |candle: Candle| {
            // Обновляем цену в глобальном сигнале
            GLOBAL_CURRENT_PRICE.with(|price| {
                price.set(candle.ohlcv.close.value() as f64);
            });

            chart.update(|ch| {
                ch.add_realtime_candle(candle.clone());
            });

            let count = chart.with(|c| c.get_candle_count());
            GLOBAL_CANDLE_COUNT.with(|cnt| cnt.set(count));

            let max_vol = chart.with(|c| {
                c.data
                    .get_candles()
                    .iter()
                    .map(|c| c.ohlcv.volume.value())
                    .fold(0.0f64, |a, b| a.max(b))
            });
            GLOBAL_MAX_VOLUME.with(|volume| volume.set(max_vol));

            // Обновляем статус
            set_status.set("🌐 WebSocket LIVE • Real-time updates".to_string());
        };

        if let Err(e) = ws_client.start_stream(handler).await {
            set_status.set(format!("❌ WebSocket error: {}", e));
            GLOBAL_IS_STREAMING.with(|streaming| streaming.set(false));
        }
    });
}<|MERGE_RESOLUTION|>--- conflicted
+++ resolved
@@ -11,11 +11,7 @@
 use crate::{
     domain::{
         chart::Chart,
-<<<<<<< HEAD
         logging::{LogComponent, get_logger},
-=======
-        logging::{LogComponent, LogLevel, get_logger, init_logger, init_time_provider},
->>>>>>> fd5ccdba
         market_data::{Candle, TimeInterval, value_objects::Symbol},
     },
     infrastructure::{rendering::WebGpuRenderer, websocket::BinanceWebSocketClient},
@@ -193,14 +189,7 @@
     use crate::domain::logging::{init_logger, init_time_provider};
 
     // Добавляем console.log для диагностики
-<<<<<<< HEAD
     web_sys::console::log_1(&"🚀 Starting Bitcoin Chart App".into());
-=======
-    #[cfg(debug_assertions)]
-    unsafe {
-        web_sys::console::log_1(&"🚀 Starting Bitcoin Chart App".into());
-    }
->>>>>>> fd5ccdba
 
     // Инициализируем логгер только один раз
     std::sync::Once::new().call_once(|| {
@@ -210,29 +199,15 @@
         // Создаем и устанавливаем Web time provider
         init_time_provider(Box::new(WebTimeProvider));
 
-<<<<<<< HEAD
         web_sys::console::log_1(&"✅ Logger initialized".into());
-=======
-        #[cfg(debug_assertions)]
-        unsafe {
-            web_sys::console::log_1(&"✅ Logger initialized".into());
-        }
->>>>>>> fd5ccdba
 
         get_logger().info(
             LogComponent::Presentation("App"),
             "🚀 Global logger and time provider initialized!",
         );
     });
-
-<<<<<<< HEAD
+  
     web_sys::console::log_1(&"📦 Creating view...".into());
-=======
-    #[cfg(debug_assertions)]
-    unsafe {
-        web_sys::console::log_1(&"📦 Creating view...".into());
-    }
->>>>>>> fd5ccdba
 
     view! {
         <style>
@@ -566,38 +541,18 @@
     create_effect(move |_| {
         if canvas_ref.get().is_some() {
             spawn_local(async move {
-<<<<<<< HEAD
                 web_sys::console::log_1(&"🔍 Canvas found, starting WebGPU init...".into());
                 set_status.set("🚀 Initializing WebGPU renderer...".to_string());
 
                 // Детальная диагностика WebGPU
                 web_sys::console::log_1(&"🏗️ Creating WebGPU renderer...".into());
-=======
-                #[cfg(debug_assertions)]
-                unsafe {
-                    web_sys::console::log_1(&"🔍 Canvas found, starting WebGPU init...".into());
-                }
-                set_status.set("🚀 Initializing WebGPU renderer...".to_string());
-
-                // Детальная диагностика WebGPU
-                #[cfg(debug_assertions)]
-                unsafe {
-                    web_sys::console::log_1(&"🏗️ Creating WebGPU renderer...".into());
-                }
->>>>>>> fd5ccdba
                 get_logger().info(
                     LogComponent::Infrastructure("WebGPU"),
                     "🔍 Starting WebGPU initialization...",
                 );
 
-<<<<<<< HEAD
                 web_sys::console::log_1(&"⚡ About to call WebGpuRenderer::new...".into());
-=======
-                #[cfg(debug_assertions)]
-                unsafe {
-                    web_sys::console::log_1(&"⚡ About to call WebGpuRenderer::new...".into());
-                }
->>>>>>> fd5ccdba
+
                 match WebGpuRenderer::new("chart-canvas", 800, 500).await {
                     Ok(webgpu_renderer) => {
                         get_logger().info(
@@ -666,34 +621,12 @@
 
     // Эффект для рендеринга при изменении данных
     create_effect(move |_| {
-<<<<<<< HEAD
         renderer.with(|renderer_opt| {
             if let Some(renderer_rc) = renderer_opt {
                 chart.with(|ch| {
                     if ch.get_candle_count() > 0 {
                         if let Ok(webgpu_renderer) = renderer_rc.try_borrow() {
                             if let Err(e) = webgpu_renderer.render(ch) {
-=======
-        candles.with(|candles_data| {
-            renderer.with(|renderer_opt| {
-                if let Some(renderer_rc) = renderer_opt {
-                    if !candles_data.is_empty() {
-                        // Создаем Chart и рендерим
-                        let mut chart = Chart::new(
-                            "leptos-chart".to_string(),
-                            crate::domain::chart::ChartType::Candlestick,
-                            1000,
-                        );
-
-                        // Добавляем данные в chart
-                        for candle in candles_data.iter() {
-                            chart.data.add_candle(candle.clone());
-                        }
-
-                        // Рендерим реальные свечи (WebGPU работает!)
-                        if let Ok(mut webgpu_renderer) = renderer_rc.try_borrow_mut() {
-                            if let Err(e) = webgpu_renderer.render(&chart) {
->>>>>>> fd5ccdba
                                 set_status.set(format!("❌ Render error: {:?}", e));
                             } else {
                                 set_status
@@ -778,16 +711,8 @@
         let renderer_clone = renderer.clone();
         let status_clone = set_status.clone();
         move |event: web_sys::WheelEvent| {
-<<<<<<< HEAD
             web_sys::console::log_1(&format!("🖱️ Wheel event: delta_y={}", event.delta_y()).into());
-=======
-            #[cfg(debug_assertions)]
-            unsafe {
-                web_sys::console::log_1(
-                    &format!("🖱️ Wheel event: delta_y={}", event.delta_y()).into(),
-                );
-            }
->>>>>>> fd5ccdba
+
 
             let delta_y = event.delta_y();
             let zoom_factor = if delta_y < 0.0 { 1.1 } else { 0.9 }; // Zoom in/out
@@ -799,16 +724,7 @@
                     *z = z.max(0.1).min(10.0); // Ограничиваем зум от 0.1x до 10x
                 });
                 let new_zoom = zoom.with_untracked(|z| *z);
-<<<<<<< HEAD
                 web_sys::console::log_1(&format!("🔍 Zoom: {:.2}x -> {:.2}x", old_zoom, new_zoom).into());
-=======
-                #[cfg(debug_assertions)]
-                unsafe {
-                    web_sys::console::log_1(
-                        &format!("🔍 Zoom: {:.2}x -> {:.2}x", old_zoom, new_zoom).into(),
-                    );
-                }
->>>>>>> fd5ccdba
 
                 // Сразу применяем зум без эффектов
                 chart_signal.with_untracked(|ch| {
@@ -924,14 +840,7 @@
 
             if zoom_changed {
                 let new_zoom = ZOOM_LEVEL.with(|z| z.with_untracked(|z_val| *z_val));
-<<<<<<< HEAD
                 web_sys::console::log_1(&format!("⌨️ Keyboard zoom: {:.2}x", new_zoom).into());
-=======
-                #[cfg(debug_assertions)]
-                unsafe {
-                    web_sys::console::log_1(&format!("⌨️ Keyboard zoom: {:.2}x", new_zoom).into());
-                }
->>>>>>> fd5ccdba
 
                 // Применяем зум к renderer для клавиатурных команд
                 chart_signal.with_untracked(|ch| {
