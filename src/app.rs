//! Main Leptos application module.
//!
//! Handles canvas interactions, zoom/pan logic and connects to the
//! WebSocket stream providing market data.

use futures::lock::Mutex;
use js_sys;
use leptos::html::Canvas;
use leptos::spawn_local_with_current_owner;
use leptos::*;
use std::cell::RefCell;
use std::rc::Rc;
use std::sync::Arc;
use wasm_bindgen::JsCast;

use crate::global_signals;
use crate::{
    domain::{
        chart::Chart,
        logging::{LogComponent, get_logger},
        market_data::{
            Candle, TimeInterval,
            value_objects::{Symbol, default_symbols},
        },
    },
    infrastructure::{
        rendering::{
            WebGpuRenderer,
            renderer::{set_global_renderer, with_global_renderer},
        },
        websocket::BinanceWebSocketClient,
    },
};

/// Maximum number of candles visible at 1x zoom
const MAX_VISIBLE_CANDLES: f64 = 32.0;
/// Minimum number of candles that must remain visible
const MIN_VISIBLE_CANDLES: f64 = 1.0;

/// Minimum allowed zoom level
const MIN_ZOOM_LEVEL: f64 = MAX_VISIBLE_CANDLES / 150.0;
/// Maximum allowed zoom level
const MAX_ZOOM_LEVEL: f64 = 32.0;

/// Pan offset required to trigger history loading
pub const HISTORY_FETCH_THRESHOLD: f64 = -50.0;

/// Number of candles kept in memory beyond the visible range
const HISTORY_BUFFER_SIZE: usize = 150;

/// Check if more historical data should be fetched
pub fn should_fetch_history(pan: f64) -> bool {
    pan <= HISTORY_FETCH_THRESHOLD
}

/// Calculate visible range based on zoom level and pan offset
pub fn visible_range(len: usize, zoom: f64, pan: f64) -> (usize, usize) {
    let visible = ((MAX_VISIBLE_CANDLES / zoom).max(MIN_VISIBLE_CANDLES).min(len as f64)) as isize;
    let base_start = len as isize - visible;
    let offset = pan.round() as isize;
    let min_start = (base_start - HISTORY_BUFFER_SIZE as isize).max(0);
    let max_start = len as isize - visible;
    let start = (base_start + offset).clamp(min_start, max_start);
    (start as usize, visible as usize)
}

/// Determine visible range using timestamps from the viewport
pub fn visible_range_by_time(
    candles: &[Candle],
    viewport: &crate::domain::chart::value_objects::Viewport,
    zoom: f64,
) -> (usize, usize) {
    if candles.is_empty() {
        return (0, 0);
    }

    let visible =
        ((MAX_VISIBLE_CANDLES / zoom).max(MIN_VISIBLE_CANDLES).min(candles.len() as f64)) as usize;

    let start_ts = viewport.start_time as u64;
    // Use `partition_point` to find the first candle after `start_ts`.
    // This avoids scanning the entire slice manually.
    let start_idx = candles.partition_point(|c| c.timestamp.value() < start_ts);

    let max_start = candles.len().saturating_sub(visible);
    // Clamp to ensure we always display `visible` candles.
    let start = start_idx.min(max_start);
    (start, visible)
}

/// Calculate price axis levels based on the viewport
pub fn price_levels(viewport: &crate::domain::chart::value_objects::Viewport) -> Vec<f64> {
    let step = (viewport.max_price - viewport.min_price) as f64 / 8.0;
    (0..=8).rev().map(|i| viewport.min_price as f64 + i as f64 * step).collect()
}

// Helper aliases for global signals
global_signals! {
    pub global_current_price => current_price: f64,
    global_candle_count => candle_count: usize,
    global_is_streaming => is_streaming: bool,
    global_max_volume => max_volume: f64,
    loading_more => loading_more: bool,
    tooltip_data => tooltip_data: Option<TooltipData>,
    tooltip_visible => tooltip_visible: bool,
    zoom_level => zoom_level: f64,
    pan_offset => pan_offset: f64,
    is_dragging => is_dragging: bool,
    last_mouse_x => last_mouse_x: f64,
    pub current_interval => current_interval: TimeInterval,
    pub current_symbol => current_symbol: Symbol,
    pub stream_abort_handle => stream_abort_handle: Option<futures::future::AbortHandle>,
}

/// 📈 Fetch additional history and prepend it to the list
fn fetch_more_history(chart: RwSignal<Chart>, set_status: WriteSignal<String>) {
    if loading_more().get() {
        return;
    }

    let oldest_ts = chart.with(|c| {
        c.get_series(TimeInterval::OneMinute)
            .and_then(|s| s.get_candles().front())
            .map(|c| c.timestamp.value())
    });
    let end_time = match oldest_ts {
        Some(ts) if ts > 0 => ts - 1,
        _ => return,
    };

    loading_more().set(true);

    let symbol = current_symbol().get_untracked();
    let _ = spawn_local_with_current_owner(async move {
        let client_arc = Arc::new(Mutex::new(BinanceWebSocketClient::new(
            symbol.clone(),
            TimeInterval::OneMinute,
        )));
        let visible = chart.with(|c| {
            let len = c.get_candle_count();
            visible_range(len, zoom_level().get_untracked(), pan_offset().get_untracked()).1
        });
        let limit = (visible + HISTORY_BUFFER_SIZE) as u32;
        let result = {
            let client = client_arc.lock().await;
            client.fetch_historical_data_before(end_time, limit).await
        };
        match result {
            Ok(mut new_candles) => {
                new_candles.sort_by(|a, b| a.timestamp.value().cmp(&b.timestamp.value()));
                chart.update(|ch| {
                    for candle in new_candles.iter() {
                        ch.add_candle(candle.clone());
                    }
                });
                chart.with_untracked(|c| {
                    if c.get_candle_count() > 0 {
                        with_global_renderer(|r| {
                            r.set_zoom_params(
                                zoom_level().with_untracked(|z| *z),
                                pan_offset().with_untracked(|p| *p),
                            );
                            let _ = r.render(c);
                        });
                    }
                });

                let new_count = chart.with(|c| c.get_candle_count());
                let max_volume = chart.with(|c| {
                    c.get_series(TimeInterval::OneMinute)
                        .unwrap()
                        .get_candles()
                        .iter()
                        .map(|c| c.ohlcv.volume.value())
                        .fold(0.0f64, |a, b| a.max(b))
                });
                global_candle_count().set(new_count);
                global_max_volume().set(max_volume);

                set_status.set(format!("📈 Loaded {} older candles", new_candles.len()));
            }
            Err(e) => set_status.set(format!("❌ Failed to load more data: {}", e)),
        }

        loading_more().set(false);
    });
}

/// 🎯 Data for the tooltip
#[derive(Clone, Debug)]
pub struct TooltipData {
    pub candle: Candle,
    pub x: f64,
    pub y: f64,
    pub formatted_text: String,
}

impl TooltipData {
    pub fn new(candle: Candle, x: f64, y: f64) -> Self {
        let change = candle.ohlcv.close.value() - candle.ohlcv.open.value();
        let change_pct = (change / candle.ohlcv.open.value()) * 100.0;
        let trend = if change >= 0.0 { "🟢" } else { "🔴" };

        // Format time from the timestamp
        let time_str = format!("Time: {}", candle.timestamp.value());

        let symbol = current_symbol().get_untracked();
        let formatted_text = format!(
            "{} {}\n📈 Open:   ${:.2}\n📊 High:   ${:.2}\n📉 Low:    ${:.2}\n💰 Close:  ${:.2}\n📈 Change: ${:.2} ({:.2}%)\n📊 Volume: {:.4}\n{}",
            trend,
            symbol.value(),
            candle.ohlcv.open.value(),
            candle.ohlcv.high.value(),
            candle.ohlcv.low.value(),
            candle.ohlcv.close.value(),
            change,
            change_pct,
            candle.ohlcv.volume.value(),
            time_str
        );

        Self { candle, x, y, formatted_text }
    }
}

/// 🦀 Main Crypto Chart component built with Leptos
#[component]
pub fn app() -> impl IntoView {
    // 🚀 Initialize the global logger on application start
    use crate::domain::logging::get_logger;

    // Extra console.log for diagnostics
    web_sys::console::log_1(&"🚀 Starting Crypto Chart App".into());

    get_logger().info(LogComponent::Presentation("App"), "🚀 Starting Crypto Chart App");

    web_sys::console::log_1(&"📦 Creating view...".into());

    view! {
        <style>
            {r#"
            .bitcoin-chart-app {
                font-family: 'SF Pro Display', -apple-system, BlinkMacSystemFont, sans-serif;
                background: linear-gradient(135deg, #1e3c72 0%, #2a5298 100%);
                min-height: 100vh;
                padding: 20px;
                color: white;
            }
            
            .header {
                text-align: center;
                margin-bottom: 20px;
                background: rgba(255, 255, 255, 0.1);
                backdrop-filter: blur(10px);
                padding: 20px;
                border-radius: 15px;
                border: 1px solid rgba(255, 255, 255, 0.2);
            }
            
            .price-info {
                display: flex;
                justify-content: center;
                gap: 40px;
                margin-top: 15px;
            }
            
            .price-item {
                text-align: center;
            }
            
            .price-value {
                font-size: 24px;
                font-weight: 700;
                color: #74c787;
                text-shadow: 0 0 10px rgba(114, 198, 133, 0.3);
            }
            
            .price-label {
                font-size: 12px;
                color: #a0a0a0;
                margin-top: 5px;
            }
            
            .chart-container {
                position: relative;
                display: flex;
                flex-direction: column;
                align-items: center;
                gap: 10px;
                margin-bottom: 20px;
            }
            
            .chart-wrapper {
                position: relative;
                display: inline-block;
            }
            
            .price-scale {
                position: absolute;
                right: -60px;
                top: 0;
                height: 100%;
                width: 80px;
                pointer-events: none;
            }
            
            .current-price-label {
                position: absolute;
                right: 0;
                transform: translateY(-50%);
                background: #f39c12;
                color: white;
                padding: 4px 8px;
                border-radius: 4px;
                font-size: 12px;
                font-weight: bold;
                white-space: nowrap;
                box-shadow: 0 2px 4px rgba(0,0,0,0.3);
            }
            
            .price-value {
                font-family: 'Courier New', monospace;
            }
            
            .tooltip {
                position: absolute;
                background: rgba(0, 0, 0, 0.9);
                color: white;
                padding: 8px 12px;
                border-radius: 6px;
                font-size: 12px;
                font-family: 'Courier New', monospace;
                white-space: pre-line;
                pointer-events: none;
                z-index: 1000;
                border: 1px solid #4a5d73;
                box-shadow: 0 4px 12px rgba(0, 0, 0, 0.5);
                backdrop-filter: blur(5px);
                line-height: 1.4;
                transform: translate(10px, -100%);
            }
            
            .status {
                color: #74c787;
                font-size: 14px;
                text-align: center;
            }
            

            "#}
        </style>
        <div class="bitcoin-chart-app">
            <Header />
            <ChartContainer />
        </div>
    }
}

/// 📊 Price header with real data
#[component]
fn header() -> impl IntoView {
    // Use global signals for real data
    let current_price = global_current_price();
    let candle_count = global_candle_count();
    let is_streaming = global_is_streaming();
    let max_volume = global_max_volume();
    let zoom_level = zoom_level();

    view! {
        <div class="header">
            <h1>{move || format!("🌐 {} WebSocket Chart", current_symbol().get().value())}</h1>
            <p>{move || format!("{} • Real-time Leptos + WebGPU", current_symbol().get().value())}</p>

            <div class="price-info">
                <div class="price-item">
                    <div class="price-value">
                        {move || format!("${:.2}", current_price.get())}
                    </div>
                    <div class="price-label">"Current Price"</div>
                </div>
                <div class="price-item">
                    <div class="price-value">
                        {move || candle_count.get().to_string()}
                    </div>
                    <div class="price-label">"Candles"</div>
                </div>
                <div class="price-item">
                    <div class="price-value">
                        {move || if is_streaming.get() { "🟢 LIVE" } else { "🔴 OFF" }}
                    </div>
                    <div class="price-label">"WebSocket"</div>
                </div>
                <div class="price-item">
                    <div class="price-value">
                        {move || format!("{:.2}", max_volume.get())}
                    </div>
                    <div class="price-label">"Max Volume"</div>
                </div>
                <div class="price-item">
                    <div class="price-value">
                        {move || format!("{:.1}x", zoom_level.get())}
                    </div>
                    <div class="price-label">"🔍 Zoom"</div>
                </div>
            </div>
        </div>
    }
}

#[component]
fn PriceAxisLeft(chart: RwSignal<Chart>) -> impl IntoView {
    let labels = move || {
        let vp = chart.with(|c| c.viewport.clone());
        price_levels(&vp)
    };

    view! {
        <div style="width: 60px; height: 500px; background: #222; display: flex; flex-direction: column; justify-content: space-between; align-items: flex-end; margin-right: 8px;">
            <For
                each=labels
                key=|v| (*v * 100.0) as i64
                children=|v| view! {
                    <div style="font-size: 12px; color: #fff;">{format!("{:.2}", v)}</div>
                }
            />
        </div>
    }
}

/// ⏰ Time scale below the chart
#[component]
fn TimeScale(chart: RwSignal<Chart>) -> impl IntoView {
    let time_labels = move || {
        let zoom = zoom_level().get_untracked();
        let interval = current_interval().get_untracked();
        let candles = chart.with(|c| c.get_series(interval).unwrap().get_candles().clone());

        if candles.is_empty() {
            return vec![];
        }

        let (start_idx, visible) = visible_range(candles.len(), zoom, pan_offset().get_untracked());

        // Show 5 time labels
        let num_labels = 5;
        let mut labels = Vec::new();

        for i in 0..num_labels {
            let index = (i * visible) / (num_labels - 1);
            if let Some(candle) =
                candles.iter().skip(start_idx).nth(index.min(visible.saturating_sub(1)))
            {
                let timestamp = candle.timestamp.value();
                let date = js_sys::Date::new(&(timestamp as f64).into());
                let time_str = if zoom >= 2.0 {
                    format!("{:02}:{:02}", date.get_hours(), date.get_minutes())
                } else if zoom >= 1.0 {
                    format!("{:02}.{:02}", date.get_date(), date.get_month() + 1)
                } else {
                    format!("{:02}.{}", date.get_month() + 1, date.get_full_year())
                };
                let position_percent = (i as f64 / (num_labels as f64 - 1.0)) * 100.0;
                labels.push((time_str, position_percent));
            }
        }

        labels
    };

    view! {
        <div style="width: 800px; height: 30px; background: #222; display: flex; align-items: center; justify-content: space-between; padding: 0 10px; margin-top: 5px; border-radius: 5px;">
            <For
                each=time_labels
                key=|(time, _pos)| time.clone()
                children=|(time, _position)| view! {
                    <div style="font-size: 11px; color: #888;">
                        {time}
                    </div>
                }
            />
        </div>
    }
}

/// 🎨 Container for the WebGPU chart
#[component]
fn ChartContainer() -> impl IntoView {
    // Signals for the chart
    let chart = create_rw_signal(Chart::new(
        "leptos-chart".to_string(),
        crate::domain::chart::ChartType::Candlestick,
        1000,
    ));
    let (renderer, set_renderer) = create_signal::<Option<Rc<RefCell<WebGpuRenderer>>>>(None);
    let (status, set_status) = create_signal("Initializing...".to_string());

    // Reference to the canvas element
    let canvas_ref = create_node_ref::<Canvas>();
    let (initialized, set_initialized) = create_signal(false);

    // Initialize WebGPU only once when the canvas is mounted
    canvas_ref.on_load(move |_| {
        if initialized.get() {
            return;
        }
        set_initialized.set(true);
        let _ = spawn_local_with_current_owner(async move {
            web_sys::console::log_1(&"🔍 Canvas found, starting WebGPU init...".into());
            set_status.set("🚀 Initializing WebGPU renderer...".to_string());

                // Detailed WebGPU diagnostics
                web_sys::console::log_1(&"🏗️ Creating WebGPU renderer...".into());
                get_logger().info(
                    LogComponent::Infrastructure("WebGPU"),
                    "🔍 Starting WebGPU initialization...",
                );

                web_sys::console::log_1(&"⚡ About to call WebGpuRenderer::new...".into());

                match WebGpuRenderer::new("chart-canvas", 800, 500).await {
                    Ok(webgpu_renderer) => {
                        get_logger().info(
                            LogComponent::Infrastructure("WebGPU"),
                            "✅ WebGPU renderer created successfully",
                        );

                        let renderer_rc = Rc::new(RefCell::new(webgpu_renderer));
                        set_renderer.set(Some(renderer_rc.clone()));
                        set_global_renderer(renderer_rc.clone());
                        let _ = renderer_rc.borrow().log_gpu_memory_usage();
                        set_status.set("✅ WebGPU renderer ready".to_string());

                        // Start WebSocket after the renderer is initialized
                        get_logger().info(
                            LogComponent::Infrastructure("WebSocket"),
                            "🌐 Starting WebSocket stream...",
                        );
                        start_websocket_stream(chart, set_status).await;
                    }
                    Err(e) => {
                        get_logger().error(
                            LogComponent::Infrastructure("WebGPU"),
                            &format!("❌ WebGPU initialization failed: {:?}", e),
                        );
                        set_status.set(format!("❌ WebGPU failed: {:?}\n💡 Try Chrome Canary with --enable-unsafe-webgpu flag", e));

                        // Fallback: show data even without the chart
                        get_logger().info(
                            LogComponent::Infrastructure("Fallback"),
                            "🔄 Starting fallback mode without WebGPU...",
                        );

                        // Generate sample data for demo purposes
                        let mut test_candles = Vec::new();
                        let base_price = 90000.0;
                        let base_time = js_sys::Date::now() as u64;

                        for i in 0..50 {
                            let price_variation = (i as f64 * 0.1).sin() * 1000.0;
                            let open = base_price + price_variation;
                            let close = open + (i as f64 % 3.0 - 1.0) * 200.0;
                            let high = open.max(close) + 100.0;
                            let low = open.min(close) - 100.0;
                            let volume = 100.0 + (i as f64 * 0.2).cos() * 50.0;

                            let candle = Candle::new(
                                crate::domain::market_data::Timestamp::from(base_time + i * 60000),
                                crate::domain::market_data::OHLCV::new(
                                    crate::domain::market_data::Price::from(open),
                                    crate::domain::market_data::Price::from(high),
                                    crate::domain::market_data::Price::from(low),
                                    crate::domain::market_data::Price::from(close),
                                    crate::domain::market_data::Volume::from(volume),
                                ),
                            );
                            test_candles.push(candle);
                        }

                        chart.update(|ch| ch.set_historical_data(test_candles));
                        set_status
                            .set("🎯 Demo mode: Using test data (WebSocket disabled)".to_string());
                    }
                }
            });
    });

    // 🎯 Mouse events for the tooltip
    let handle_mouse_move = {
        let chart_signal = chart;
        let renderer_clone = renderer;
        let status_clone = set_status;
        move |event: web_sys::MouseEvent| {
            let mouse_x = event.offset_x() as f64;
            let mouse_y = event.offset_y() as f64;

            // 🔍 Handle panning
            let dragging = is_dragging().get_untracked();
            if dragging {
                let last_x = last_mouse_x().get_untracked();
                let delta_x = mouse_x - last_x;
                pan_offset().update(|o| {
                    let pan_sensitivity = zoom_level().with_untracked(|val| *val) * 0.001;
                    *o -= delta_x * pan_sensitivity;
                });
                chart_signal.update(|ch| {
                    let factor_x = -(delta_x as f32) / ch.viewport.width as f32;
                    ch.pan(factor_x, 0.0);
                });
                last_mouse_x().set(mouse_x);

                let need_history = pan_offset().with_untracked(|val| should_fetch_history(*val));
                if need_history {
                    fetch_more_history(chart_signal, status_clone);
                }

                chart_signal.with_untracked(|ch| {
                    if ch.get_candle_count() > 0 {
                        renderer_clone.with_untracked(|renderer_opt| {
                            if let Some(renderer_rc) = renderer_opt {
                                if let Ok(mut webgpu_renderer) = renderer_rc.try_borrow_mut() {
                                    webgpu_renderer.set_zoom_params(
                                        zoom_level().with_untracked(|val| *val),
                                        pan_offset().with_untracked(|val| *val),
                                    );
                                    let _ = webgpu_renderer.render(ch);
                                }
                            }
                        });
                    }
                });
            } else {
                // Convert to NDC coordinates (assuming an 800x500 canvas)
                let canvas_width = 800.0;
                let canvas_height = 500.0;
                let ndc_x = (mouse_x / canvas_width) * 2.0 - 1.0;
                let _ndc_y = 1.0 - (mouse_y / canvas_height) * 2.0;

                chart_signal.with_untracked(|ch| {
                    let interval = current_interval().get_untracked();
                    let candles = ch.get_series(interval).unwrap().get_candles();
                    if !candles.is_empty() {
                        let (start_idx, visible_count) = visible_range(
                            candles.len(),
                            zoom_level().get_untracked(),
                            pan_offset().get_untracked(),
                        );
                        let visible: Vec<_> =
                            candles.iter().skip(start_idx).take(visible_count).collect();

                        // Use the same logic as in candle_x_position
                        let step_size = 2.0 / visible.len() as f64;
                        // Inverse formula: if x = 1.0 - (visible_len - index - 1) * step_size
                        // then index = visible_len - (1.0 - x) / step_size - 1
                        let index_float = visible.len() as f64 - (1.0 - ndc_x) / step_size - 1.0;
                        let candle_idx = index_float.round() as i32;

                        if candle_idx >= 0 && (candle_idx as usize) < visible.len() {
                            let candle = visible[candle_idx as usize];
                            let data = TooltipData::new(candle.clone(), mouse_x, mouse_y);

                            tooltip_data().set(Some(data));
                            tooltip_visible().set(true);
                        } else {
                            tooltip_visible().set(false);
                        }
                    } else {
                        tooltip_visible().set(false);
                    }
                });
            }
        }
    };

    let handle_mouse_leave = move |_event: web_sys::MouseEvent| {
        tooltip_visible().set(false);
        is_dragging().set(false);
    };

    // 🔍 Mouse wheel zoom - simplified without effects
    let handle_wheel = {
        let chart_signal = chart;
        let status_clone = set_status;
        move |event: web_sys::WheelEvent| {
            web_sys::console::log_1(&format!("🖱️ Wheel event: delta_y={}", event.delta_y()).into());
            event.prevent_default();

            let delta_y = event.delta_y();
            let zoom_factor = if delta_y < 0.0 { 1.1 } else { 0.9 }; // Zoom in/out

            let old_zoom = zoom_level().with_untracked(|z| *z);
            let new_zoom = (old_zoom * zoom_factor).clamp(MIN_ZOOM_LEVEL, MAX_ZOOM_LEVEL);
            zoom_level().set(new_zoom);
            let applied_factor = (new_zoom / old_zoom) as f32;
            let center_x = event.offset_x() as f32 / 800.0;
            chart_signal.update(|ch| ch.zoom(applied_factor, center_x));
            web_sys::console::log_1(
                &format!("🔍 Zoom: {:.2}x -> {:.2}x", old_zoom, new_zoom).into(),
            );

            // Apply zoom immediately without effects
            chart_signal.with_untracked(|ch| {
                if ch.get_candle_count() > 0 {
                    with_global_renderer(|r| {
                        r.set_zoom_params(new_zoom, pan_offset().with_untracked(|val| *val));
                        let _ = r.render(ch);
                        get_logger().info(
                            LogComponent::Infrastructure("ZoomWheel"),
                            &format!("✅ Applied zoom {:.2}x to WebGPU renderer", new_zoom),
                        );
                    });
                }
            });
            get_logger().info(
                LogComponent::Presentation("ChartZoom"),
                &format!("🔍 Zoom level: {:.2}x", zoom_level().with_untracked(|z_val| *z_val)),
            );
            let need_history = pan_offset().with_untracked(|val| should_fetch_history(*val));
            if need_history {
                fetch_more_history(chart_signal, status_clone);
            }
        }
    };

    // 🖱️ Start panning
    let handle_mouse_down = move |event: web_sys::MouseEvent| {
        if event.button() == 0 {
            // Left mouse button
            web_sys::console::log_1(&"🖱️ Mouse down".into());
            is_dragging().set(true);
            last_mouse_x().set(event.offset_x() as f64);

            // Give the canvas focus for keyboard events
            if let Some(target) = event.target() {
                if let Ok(canvas) = target.dyn_into::<web_sys::HtmlCanvasElement>() {
                    let _ = canvas.focus();
                }
            }
        }
    };

    // 🖱️ End panning
    let handle_mouse_up = move |_event: web_sys::MouseEvent| {
        web_sys::console::log_1(&"🖱️ Mouse up".into());
        is_dragging().set(false);
    };

    // ⌨️ Zoom keys (+/- and PageUp/PageDown)
    let handle_keydown = {
        let chart_signal = chart;
        let status_clone = set_status;
        move |event: web_sys::KeyboardEvent| {
            let key = event.key();
            let mut zoom_changed = false;

            match key.as_str() {
                "+" | "=" => {
                    event.prevent_default();
                    zoom_level().update(|z| {
                        *z *= 1.2;
                        *z = z.min(MAX_ZOOM_LEVEL);
                    });
                    zoom_changed = true;
                }
                "-" | "_" => {
                    event.prevent_default();
                    zoom_level().update(|z| {
                        *z *= 0.8;
                        *z = z.max(MIN_ZOOM_LEVEL);
                    });
                    zoom_changed = true;
                }
                "PageUp" => {
                    event.prevent_default();
                    zoom_level().update(|z| {
                        *z *= 1.5;
                        *z = z.min(MAX_ZOOM_LEVEL);
                    });
                    zoom_changed = true;
                }
                "PageDown" => {
                    event.prevent_default();
                    zoom_level().update(|z| {
                        *z *= 0.67;
                        *z = z.max(MIN_ZOOM_LEVEL);
                    });
                    zoom_changed = true;
                }
                _ => {}
            }

            if zoom_changed {
                let new_zoom = zoom_level().with_untracked(|z_val| *z_val);
                web_sys::console::log_1(&format!("⌨️ Keyboard zoom: {:.2}x", new_zoom).into());

                // Apply zoom to the renderer for keyboard commands
                chart_signal.with_untracked(|ch| {
                    if ch.get_candle_count() > 0 {
                        with_global_renderer(|r| {
                            r.set_zoom_params(new_zoom, pan_offset().with_untracked(|val| *val));
                            let _ = r.render(ch);
                            get_logger().info(
                                LogComponent::Infrastructure("KeyboardZoom"),
                                &format!(
                                    "⌨️ Applied keyboard zoom {:.2}x to WebGPU renderer",
                                    new_zoom
                                ),
                            );
                        });
                    }
                });

                get_logger().info(
                    LogComponent::Presentation("KeyboardZoom"),
                    &format!("⌨️ Zoom level: {:.2}x", new_zoom),
                );
                let need_history = pan_offset().with_untracked(|val| should_fetch_history(*val));
                if need_history {
                    fetch_more_history(chart_signal, status_clone);
                }
            }
        }
    };

    // Zoom effect removed - handled directly in the wheel handler

    view! {
        <div class="chart-container">
            <div style="display:flex;justify-content:space-between;margin-bottom:8px;">
                <AssetSelector chart=chart set_status=set_status />
                <div style="display:flex;gap:6px;">
                    <TimeframeSelector chart=chart />
                    <CurrentTimeButton chart=chart />
                    <IndicatorToggles chart=chart />
                </div>
            </div>

            <div style="display: flex; flex-direction: row; align-items: flex-start;">
                <PriceAxisLeft chart=chart />
                <div style="position: relative;">
                    <canvas
                        id="chart-canvas"
                        node_ref=canvas_ref
                        width="800"
                        height="500"
                        tabindex="0"
                        style="border: 2px solid #4a5d73; border-radius: 10px; background: #253242; cursor: crosshair; outline: none;"
                        on:mousemove=handle_mouse_move
                        on:mouseleave=handle_mouse_leave
                        on:wheel=handle_wheel
                        on:mousedown=handle_mouse_down
                        on:mouseup=handle_mouse_up
                        on:keydown=handle_keydown
                    />
                    <PriceScale chart=chart />
                    <ChartTooltip />
                </div>
            </div>

            <Legend chart=chart />

            // Time scale below the chart
            <div style="display: flex; justify-content: center; margin-top: 10px;">
                <TimeScale chart=chart />
            </div>

            <div class="status">
                {move || status.get()}
            </div>

            // Control hints
            <div style="text-align: center; margin-top: 10px; font-size: 12px; color: #888;">
                "🔍 Zoom: Mouse wheel, +/- keys, PageUp/PageDown | 🖱️ Pan: Left click + drag | 🎯 Tooltip: Mouse hover"
            </div>
        </div>
    }
}

/// 💰 Price scale on the right side of the chart
#[component]
fn PriceScale(chart: RwSignal<Chart>) -> impl IntoView {
    let current_price = global_current_price();

    // Calculate price levels for display (same as in the grid)
    let price_levels = move || {
        let vp = chart.with(|c| c.viewport.clone());
        let levels = price_levels(&vp);
        let step = 100.0 / 8.0;
        levels
            .into_iter()
            .enumerate()
            .map(|(i, level_price)| (level_price, i as f64 * step))
            .collect::<Vec<_>>()
    };

    view! {
        <div class="price-scale">
            // Display price levels
            <For
                each=price_levels
                key=|(_price, pos)| (*pos * 100.0) as i64
                children=|(price, position)| view! {
                    <div
                        class="price-level"
                        style=format!("position: absolute; top: {}%; right: 5px; transform: translateY(-50%); font-size: 11px; color: #888; background: rgba(0,0,0,0.7); padding: 2px 4px; border-radius: 2px;", position)
                    >
                        {format!("{:.2}", price)}
                    </div>
                }
            />

            // Display the current price (highlighted)
            <div class="current-price-label" style=format!("top: 50%")>
                <span class="price-value">{move || format!("${:.2}", current_price.get())}</span>
            </div>
        </div>
    }
}

/// 🎯 Chart Tooltip component inside the chart wrapper
#[component]
fn ChartTooltip() -> impl IntoView {
    let tooltip_visible = tooltip_visible();
    let tooltip_data = tooltip_data();

    view! {
        <div
            class="tooltip"
            style:display=move || if tooltip_visible.get() { "block" } else { "none" }
            style:left=move || {
                tooltip_data.with(|data| {
                    if let Some(tooltip) = data {
                        format!("{}px", tooltip.x)
                    } else {
                        "0px".to_string()
                    }
                })
            }
            style:top=move || {
                tooltip_data.with(|data| {
                    if let Some(tooltip) = data {
                        format!("{}px", tooltip.y)
                    } else {
                        "0px".to_string()
                    }
                })
            }
        >
            {move || {
                tooltip_data.with(|data| {
                    if let Some(tooltip) = data {
                        tooltip.formatted_text.clone()
                    } else {
                        String::new()
                    }
                })
            }}
        </div>
    }
}

#[component]
fn TimeframeSelector(chart: RwSignal<Chart>) -> impl IntoView {
    let options = vec![
        TimeInterval::OneMinute,
        TimeInterval::FiveMinutes,
        TimeInterval::FifteenMinutes,
        TimeInterval::ThirtyMinutes,
        TimeInterval::OneHour,
        TimeInterval::OneDay,
        TimeInterval::OneWeek,
        TimeInterval::OneMonth,
    ];

    view! {
        <div style="display:flex;gap:6px;margin-top:8px;">
            <For
                each=move || options.clone()
                key=|i| i.as_ref().to_string()
                children=move |interval| {
                    let label = interval.as_ref().to_string();
                    let chart_signal = chart;
                    view! {
                        <button
                            style="padding:4px 6px;border:none;border-radius:4px;background:#2a5298;color:white;"
                            on:click=move |_| {
                                current_interval().set(interval);
                                chart_signal.update(|c| c.update_viewport_for_data());
                                chart_signal.with_untracked(|c| {
                                    if c.get_candle_count() > 0 {
                                        with_global_renderer(|r| {
                                            r.set_zoom_params(
                                                zoom_level().with_untracked(|z| *z),
                                                pan_offset().with_untracked(|p| *p),
                                            );
                                            let _ = r.render(c);
                                        });
                                    }
                                });
                            }
                        >
                            {label}
                        </button>
                    }
                }
            />
        </div>
    }
}

#[component]
fn CurrentTimeButton(chart: RwSignal<Chart>) -> impl IntoView {
    view! {
        <button
            style="padding:4px 6px;border:none;border-radius:4px;background:#2a5298;color:white;"
            on:click=move |_| {
                pan_offset().set(0.0);
                chart.update(|c| c.update_viewport_for_data());
                chart.with_untracked(|c| {
                    if c.get_candle_count() > 0 {
                        with_global_renderer(|r| {
                            r.set_zoom_params(zoom_level().with_untracked(|z| *z), 0.0);
                            let _ = r.render(c);
                        });
                    }
                });
            }
        >
            "now"
        </button>
    }
}

#[component]
fn IndicatorToggles(chart: RwSignal<Chart>) -> impl IntoView {
    let options = vec!["sma20", "sma50", "sma200", "ema12", "ema26"];

    view! {
        <div style="display:flex;gap:6px;margin-top:8px;">
            <For
                each=move || options.clone()
                key=|name| name.to_string()
                children=move |name| {
                    let label = name.to_uppercase();
                    let chart_signal = chart;
                    view! {
                        <button
                            style="padding:4px 6px;border:none;border-radius:4px;background:#2a5298;color:white;"
                            on:click=move |_| {
                                chart_signal.with_untracked(|c| {
                                    with_global_renderer(|r| {
                                        r.toggle_line_visibility(name);
                                        let _ = r.render(c);
                                    });
                                });
                            }
                        >
                            {label}
                        </button>
                    }
                }
            />
        </div>
    }
}

#[component]
fn LegendIndicatorToggle(name: &'static str, chart: RwSignal<Chart>) -> impl IntoView {
    let id = name;
    let label = name.to_uppercase();
    view! {
        <label style="display:flex;align-items:center;gap:4px;">
            <input
                type="checkbox"
                id=id
                checked=true
                on:change=move |_| {
                    chart.with_untracked(|c| {
                        with_global_renderer(|r| {
                            r.toggle_line_visibility(name);
                            let _ = r.render(c);
                        });
                    });
                }
            />
            {label}
        </label>
    }
}

#[component]
fn Legend(chart: RwSignal<Chart>) -> impl IntoView {
    let names = vec!["sma20", "sma50", "sma200", "ema12", "ema26"];
    view! {
        <div style="display:flex;gap:6px;margin-top:8px;">
            <For
                each=move || names.clone()
                key=|name| name.to_string()
                children=move |name| view! { <LegendIndicatorToggle name=name chart=chart /> }
            />
        </div>
    }
}

#[component]
fn AssetSelector(chart: RwSignal<Chart>, set_status: WriteSignal<String>) -> impl IntoView {
    let options = default_symbols();

    view! {
        <div style="display:flex;gap:6px;margin-top:8px;">
            <For
                each=move || options.clone()
                key=|s: &Symbol| s.value().to_string()
                children=move |sym: Symbol| {
                    let label = sym.value().to_string();
                    let chart_cloned = chart;
                    let status_cloned = set_status;
                    view! {
                        <button
                            style="padding:4px 6px;border:none;border-radius:4px;background:#2a5298;color:white;"
                            on:click=move |_| {
                                current_symbol().set(sym.clone());
                                let _ = spawn_local_with_current_owner(async move {
                                    start_websocket_stream(chart_cloned, status_cloned).await;
                                });
                            }
                        >
                            {label}
                        </button>
                    }
                }
            />
        </div>
    }
}

/// 🌐 Start WebSocket stream in Leptos and update global signals
async fn start_websocket_stream(chart: RwSignal<Chart>, set_status: WriteSignal<String>) {
    if let Some(handle) = stream_abort_handle().get_untracked() {
        handle.abort();
        stream_abort_handle().set(None);
    }

    let symbol = current_symbol().get_untracked();
    let interval = TimeInterval::OneMinute;

    let rest_client_arc =
        Arc::new(Mutex::new(BinanceWebSocketClient::new(symbol.clone(), interval)));

    // Set the streaming status
    global_is_streaming().set(false);

    // 📈 First load historical data
    set_status.set("📈 Loading historical data...".to_string());

    let hist_res = {
        let client = rest_client_arc.lock().await;
        client.fetch_historical_data(300).await
    };
    match hist_res {
        Ok(historical_candles) => {
            get_logger().info(
                LogComponent::Presentation("WebSocketStream"),
                &format!("✅ Loaded {} historical candles", historical_candles.len()),
            );

            chart.update(|ch| ch.set_historical_data(historical_candles.clone()));
            chart.with_untracked(|c| {
                if c.get_candle_count() > 0 {
                    with_global_renderer(|r| {
                        r.set_zoom_params(
                            zoom_level().with_untracked(|z| *z),
                            pan_offset().with_untracked(|p| *p),
                        );
                        let _ = r.render(c);
                    });
                }
            });

            // Update global signals using the historical data
            let cnt = chart.with(|c| c.get_candle_count());
            global_candle_count().set(cnt);

            if let Some(last_candle) = historical_candles.last() {
                global_current_price().set(last_candle.ohlcv.close.value());
            }

            // Compute the maximum volume from history
            let max_vol = historical_candles
                .iter()
                .map(|c| c.ohlcv.volume.value())
                .fold(0.0f64, |a, b| a.max(b));
            global_max_volume().set(max_vol);

            set_status.set("✅ Historical data loaded. Starting real-time stream...".to_string());
        }
        Err(e) => {
            get_logger().error(
                LogComponent::Presentation("WebSocketStream"),
                &format!("❌ Failed to load historical data: {}", e),
            );
            set_status.set("⚠️ Historical data failed. Starting real-time only...".to_string());
        }
    }

    // 🔌 Start the WebSocket for real-time updates
    set_status.set("🔌 Starting WebSocket stream...".to_string());
    global_is_streaming().set(true);

    let stream_client_arc = Arc::new(Mutex::new(BinanceWebSocketClient::new(symbol, interval)));
    let (abort_handle, abort_reg) = futures::future::AbortHandle::new_pair();
    stream_abort_handle().set(Some(abort_handle.clone()));
    let fut = futures::future::Abortable::new(
        async move {
            let handler = move |candle: Candle| {
                // Update the price in the global signal
                global_current_price().set(candle.ohlcv.close.value());

                chart.update(|ch| {
                    ch.add_realtime_candle(candle.clone());
                    if (zoom_level().get_untracked() - 1.0).abs() < f64::EPSILON
                        && pan_offset().get_untracked().abs() < f64::EPSILON
                    {
                        ch.update_viewport_for_data();
                    }
                });

                let count = chart.with(|c| c.get_candle_count());
                global_candle_count().set(count);

                let max_vol = chart.with(|c| {
                    c.get_series(TimeInterval::OneMinute)
                        .unwrap()
                        .get_candles()
                        .iter()
                        .map(|c| c.ohlcv.volume.value())
                        .fold(0.0f64, |a, b| a.max(b))
                });
                global_max_volume().set(max_vol);

                chart.with_untracked(|ch| {
                    if ch.get_candle_count() > 0 {
                        with_global_renderer(|r| {
                            r.set_zoom_params(
                                zoom_level().with_untracked(|z| *z),
                                pan_offset().with_untracked(|p| *p),
                            );
                            let _ = r.render(ch);
                        });
                    }
                });

                // Update the status
                set_status.set("🌐 WebSocket LIVE • Real-time updates".to_string());
            };

            let result = {
                let mut client = stream_client_arc.lock().await;
                client.start_stream(handler).await
            };
            if let Err(e) = result {
                set_status.set(format!("❌ WebSocket error: {}", e));
                global_is_streaming().set(false);
            }
        },
        abort_reg,
    );

    let _ = spawn_local_with_current_owner(async move {
        let _ = fut.await;
    });
}

#[cfg(test)]
mod tests {
    use super::*;
    use crate::domain::chart::value_objects::ChartType;
    use wasm_bindgen::JsCast;
    use wasm_bindgen_test::*;

    wasm_bindgen_test_configure!(run_in_browser);

    fn setup_container() -> web_sys::HtmlElement {
        let window = web_sys::window().unwrap();
        let document = window.document().unwrap();
        let div =
            document.create_element("div").unwrap().dyn_into::<web_sys::HtmlElement>().unwrap();
        document.body().unwrap().append_child(&div).unwrap();
        div
    }

    fn find_button(container: &web_sys::HtmlElement, label: &str) -> web_sys::HtmlElement {
        let buttons = container.get_elements_by_tag_name("button");
        for i in 0..buttons.length() {
            let btn = buttons.item(i).unwrap().dyn_into::<web_sys::HtmlElement>().unwrap();
            if btn.text_content().unwrap_or_default() == label {
                return btn;
            }
        }
        panic!("button with label {label} not found", label = label);
    }

    fn find_checkbox(container: &web_sys::HtmlElement, id: &str) -> web_sys::HtmlInputElement {
        container
            .query_selector(&format!("#{}", id))
            .unwrap()
            .unwrap()
            .dyn_into::<web_sys::HtmlInputElement>()
            .unwrap()
    }

    #[wasm_bindgen_test]
    fn timeframe_buttons_update_interval() {
        let container = setup_container();
        let chart = create_rw_signal(Chart::new("test".to_string(), ChartType::Candlestick, 100));
        leptos::mount_to(container.clone(), move || view! { <TimeframeSelector chart=chart /> });

        let five = find_button(&container, "5m");
        five.click();
        assert_eq!(current_interval().get(), TimeInterval::FiveMinutes);

        let fifteen = find_button(&container, "15m");
        fifteen.click();
        assert_eq!(current_interval().get(), TimeInterval::FifteenMinutes);

        let thirty = find_button(&container, "30m");
        thirty.click();
        assert_eq!(current_interval().get(), TimeInterval::ThirtyMinutes);
    }

    #[wasm_bindgen_test]
    fn indicator_toggle_changes_visibility() {
        use crate::infrastructure::rendering::renderer::{dummy_renderer, set_global_renderer};
        use std::cell::RefCell;
        use std::rc::Rc;

        let container = setup_container();
        let chart = create_rw_signal(Chart::new("test".to_string(), ChartType::Candlestick, 10));
        let renderer = Rc::new(RefCell::new(dummy_renderer()));
        chart.with_untracked(|c| renderer.borrow_mut().cache_geometry_for_test(c));
        let initial = renderer.borrow().cached_hash_for_test();

        set_global_renderer(renderer.clone());
        leptos::mount_to(container.clone(), move || view! { <IndicatorToggles chart=chart /> });

        let btn = find_button(&container, "SMA20");
        btn.click();

        let changed = renderer.borrow().cached_hash_for_test();
        assert_ne!(changed, initial);
    }
<<<<<<< HEAD

    #[wasm_bindgen_test]
    fn legend_checkbox_toggles_visibility() {
        use crate::infrastructure::rendering::renderer::{dummy_renderer, set_global_renderer};
        use std::cell::RefCell;
        use std::rc::Rc;

        let container = setup_container();
        let chart = create_rw_signal(Chart::new("test".to_string(), ChartType::Candlestick, 10));
        let renderer = Rc::new(RefCell::new(dummy_renderer()));

        set_global_renderer(renderer.clone());
        leptos::mount_to(container.clone(), move || view! { <Legend chart=chart /> });

        let cb = find_checkbox(&container, "sma20");
        cb.click();

        assert!(!renderer.borrow().line_visibility().sma_20);
    }
=======
>>>>>>> 86df1eb1
    #[wasm_bindgen_test]
    fn now_button_resets_pan() {
        let container = setup_container();
        let chart = create_rw_signal(Chart::new("test".to_string(), ChartType::Candlestick, 100));
        leptos::mount_to(container.clone(), move || view! { <CurrentTimeButton chart=chart /> });

        pan_offset().set(5.0);

        let now = find_button(&container, "Now");
        now.click();

        assert_eq!(pan_offset().get(), 0.0);
    }

    #[test]
    fn zoom_limits_respected_by_visible_range() {
        let (_, visible_min_zoom) = visible_range(1000, MIN_ZOOM_LEVEL, 0.0);
        assert!(visible_min_zoom <= 150);

        let (_, visible_max_zoom) = visible_range(1000, MAX_ZOOM_LEVEL, 0.0);
        assert!(visible_max_zoom as f64 >= MIN_VISIBLE_CANDLES);
    }
}<|MERGE_RESOLUTION|>--- conflicted
+++ resolved
@@ -1348,7 +1348,6 @@
         let changed = renderer.borrow().cached_hash_for_test();
         assert_ne!(changed, initial);
     }
-<<<<<<< HEAD
 
     #[wasm_bindgen_test]
     fn legend_checkbox_toggles_visibility() {
@@ -1368,8 +1367,6 @@
 
         assert!(!renderer.borrow().line_visibility().sma_20);
     }
-=======
->>>>>>> 86df1eb1
     #[wasm_bindgen_test]
     fn now_button_resets_pan() {
         let container = setup_container();
