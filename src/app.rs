--- conflicted
+++ resolved
@@ -1304,49 +1304,6 @@
     }
 
     #[wasm_bindgen_test]
-<<<<<<< HEAD
-=======
-    fn indicator_toggle_changes_visibility() {
-        use crate::infrastructure::rendering::renderer::{dummy_renderer, set_global_renderer};
-        use std::cell::RefCell;
-        use std::rc::Rc;
-
-        let container = setup_container();
-        let chart = create_rw_signal(Chart::new("test".to_string(), ChartType::Candlestick, 50));
-        let renderer = Rc::new(RefCell::new(dummy_renderer()));
-        chart.update(|c| {
-            let candles: Vec<Candle> = (0..30)
-                .map(|i| {
-                    let base = 100.0 + i as f64;
-                    Candle::new(
-                        Timestamp::from_millis(i as u64 * 60_000),
-                        OHLCV::new(
-                            Price::from(base),
-                            Price::from(base + 1.0),
-                            Price::from(base - 1.0),
-                            Price::from(base),
-                            Volume::from(1.0),
-                        ),
-                    )
-                })
-                .collect();
-            c.set_historical_data(candles);
-        });
-        chart.with_untracked(|c| renderer.borrow_mut().cache_geometry_for_test(c));
-        let initial = renderer.borrow().cached_hash_for_test();
-
-        set_global_renderer(renderer.clone());
-        leptos::mount_to(container.clone(), move || view! { <IndicatorToggles chart=chart /> });
-
-        let btn = find_button(&container, "SMA20");
-        btn.click();
-
-        let changed = renderer.borrow().cached_hash_for_test();
-        assert_ne!(changed, initial);
-    }
-
-    #[wasm_bindgen_test]
->>>>>>> fb5e2be5
     fn legend_checkbox_toggles_visibility() {
         use crate::infrastructure::rendering::renderer::{dummy_renderer, set_global_renderer};
         use std::cell::RefCell;
