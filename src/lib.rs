--- conflicted
+++ resolved
@@ -15,30 +15,14 @@
     console_error_panic_hook::set_once();
 
     // Log that WASM started
-<<<<<<< HEAD
     web_sys::console::log_1(&"🚀 WASM module initialized!".into());
     
-=======
-    #[cfg(debug_assertions)]
-    unsafe {
-        web_sys::console::log_1(&"🚀 WASM module initialized!".into());
-    }
-
->>>>>>> fd5ccdba
     // Initialize infrastructure services
     crate::infrastructure::initialize_infrastructure_services();
 
     // Mount Leptos app to body
-<<<<<<< HEAD
     web_sys::console::log_1(&"🎯 Mounting Leptos app...".into());
     
-=======
-    #[cfg(debug_assertions)]
-    unsafe {
-        web_sys::console::log_1(&"🎯 Mounting Leptos app...".into());
-    }
-
->>>>>>> fd5ccdba
     // Hide the loading screen first
     if let Some(window) = web_sys::window() {
         if let Some(document) = window.document() {
@@ -50,14 +34,7 @@
 
     leptos::mount_to_body(|| view! { <crate::app::App/> });
 
-<<<<<<< HEAD
     web_sys::console::log_1(&"✅ Leptos app mounted!".into());
-=======
-    #[cfg(debug_assertions)]
-    unsafe {
-        web_sys::console::log_1(&"✅ Leptos app mounted!".into());
-    }
->>>>>>> fd5ccdba
 }
 
 /// Проверка WebGPU поддержки
