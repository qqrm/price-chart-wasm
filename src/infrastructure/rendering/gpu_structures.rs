use bytemuck::{Pod, Zeroable};

/// Indicator types for GPU rendering
#[derive(Debug, Clone, Copy)]
pub enum IndicatorType {
    SMA20,
    SMA50,
    SMA200,
    EMA12,
    EMA26,
    Tenkan,
    Kijun,
    SenkouA,
    SenkouB,
    Chikou,
}

/// GPU representation of a candle for the vertex buffer
#[repr(C)]
#[derive(Copy, Clone, Debug, Pod, Zeroable)]
pub struct CandleVertex {
    /// X position (time in normalized coordinates)
    pub position_x: f32,
    /// Y position (price in normalized coordinates)
    pub position_y: f32,
    /// Element type: 0 = body, 1 = wick, 2 = indicator line, 3 = grid, 4 = current price line
    pub element_type: f32,
    /// Color/indicator: for candles 0/1, for indicators: 2=SMA20, 3=SMA50, 4=SMA200, 5=EMA12, 6=EMA26, 7 = current price
    pub color_type: f32,
}

impl CandleVertex {
    /// Create vertex for the candle body
    pub fn body_vertex(x: f32, y: f32, is_bullish: bool) -> Self {
        Self {
            position_x: x,
            position_y: y,
            element_type: 0.0, // body
            color_type: if is_bullish { 1.0 } else { 0.0 },
        }
    }

    /// Create vertex for the candle wick (used for grid lines)
    pub fn wick_vertex(x: f32, y: f32) -> Self {
        Self { position_x: x, position_y: y, element_type: 1.0, color_type: 0.5 }
    }

    /// Create vertex for an indicator line
    pub fn indicator_vertex(x: f32, y: f32, indicator_type: IndicatorType) -> Self {
        let color_type = match indicator_type {
            IndicatorType::SMA20 => 2.0,
            IndicatorType::SMA50 => 3.0,
            IndicatorType::SMA200 => 4.0,
            IndicatorType::EMA12 => 5.0,
            IndicatorType::EMA26 => 6.0,
            IndicatorType::Tenkan => 10.0,
            IndicatorType::Kijun => 11.0,
            IndicatorType::SenkouA => 12.0,
            IndicatorType::SenkouB => 13.0,
            IndicatorType::Chikou => 14.0,
        };

        Self {
            position_x: x,
            position_y: y,
            element_type: 2.0, // indicator line
            color_type,
        }
    }

    /// Create vertex for the chart grid
    pub fn grid_vertex(x: f32, y: f32) -> Self {
        Self {
            position_x: x,
            position_y: y,
            element_type: 3.0, // grid
            color_type: 0.2,   // very light gray
        }
    }

    /// 💰 Create vertex for the current price line
    pub fn current_price_vertex(x: f32, y: f32) -> Self {
        Self {
            position_x: x,
            position_y: y,
            element_type: 4.0, // current price line
            color_type: 7.0,   // special color for current price
        }
    }

    /// 📊 Create vertex for volume bars
    pub fn volume_vertex(x: f32, y: f32, is_bullish: bool) -> Self {
        Self {
            position_x: x,
            position_y: y,
            element_type: 5.0,                              // volume bar
            color_type: if is_bullish { 1.0 } else { 0.0 }, // same color as candles
        }
    }

    /// Create vertex for the Ichimoku cloud area
    pub fn ichimoku_vertex(x: f32, y: f32, bullish: bool) -> Self {
        Self {
            position_x: x,
            position_y: y,
            element_type: 6.0,
            color_type: if bullish { 8.0 } else { 9.0 },
        }
    }

    /// Vertex buffer descriptor for wgpu
    pub fn desc<'a>() -> wgpu::VertexBufferLayout<'a> {
        wgpu::VertexBufferLayout {
            array_stride: std::mem::size_of::<CandleVertex>() as wgpu::BufferAddress,
            step_mode: wgpu::VertexStepMode::Vertex,
            attributes: &[
                // position_x
                wgpu::VertexAttribute {
                    offset: 0,
                    shader_location: 0,
                    format: wgpu::VertexFormat::Float32,
                },
                // position_y
                wgpu::VertexAttribute {
                    offset: std::mem::size_of::<f32>() as wgpu::BufferAddress,
                    shader_location: 1,
                    format: wgpu::VertexFormat::Float32,
                },
                // element_type
                wgpu::VertexAttribute {
                    offset: (2 * std::mem::size_of::<f32>()) as wgpu::BufferAddress,
                    shader_location: 2,
                    format: wgpu::VertexFormat::Float32,
                },
                // color_type
                wgpu::VertexAttribute {
                    offset: (3 * std::mem::size_of::<f32>()) as wgpu::BufferAddress,
                    shader_location: 3,
                    format: wgpu::VertexFormat::Float32,
                },
            ],
        }
    }
}

/// Attributes of a single candle for instanced drawing
#[repr(C)]
#[derive(Copy, Clone, Debug, Pod, Zeroable)]
pub struct CandleInstance {
    /// X position in NDC coordinates
    pub x: f32,
    /// Candle width
    pub width: f32,
    /// Top of the body (max(open, close))
    pub body_top: f32,
    /// Bottom of the body (min(open, close))
    pub body_bottom: f32,
    /// Maximum price (high)
    pub high: f32,
    /// Minimum price (low)
    pub low: f32,
    /// Whether the candle is bullish (1.0/0.0)
    pub bullish: f32,
    pub _padding: f32,
}

impl CandleInstance {
    /// Instance buffer layout
    pub fn desc<'a>() -> wgpu::VertexBufferLayout<'a> {
        wgpu::VertexBufferLayout {
            array_stride: std::mem::size_of::<CandleInstance>() as wgpu::BufferAddress,
            step_mode: wgpu::VertexStepMode::Instance,
            attributes: &[
                wgpu::VertexAttribute {
                    offset: 0,
                    shader_location: 4,
                    format: wgpu::VertexFormat::Float32,
                },
                wgpu::VertexAttribute {
                    offset: 4,
                    shader_location: 5,
                    format: wgpu::VertexFormat::Float32,
                },
                wgpu::VertexAttribute {
                    offset: 8,
                    shader_location: 6,
                    format: wgpu::VertexFormat::Float32,
                },
                wgpu::VertexAttribute {
                    offset: 12,
                    shader_location: 7,
                    format: wgpu::VertexFormat::Float32,
                },
                wgpu::VertexAttribute {
                    offset: 16,
                    shader_location: 8,
                    format: wgpu::VertexFormat::Float32,
                },
                wgpu::VertexAttribute {
                    offset: 20,
                    shader_location: 9,
                    format: wgpu::VertexFormat::Float32,
                },
                wgpu::VertexAttribute {
                    offset: 24,
                    shader_location: 10,
                    format: wgpu::VertexFormat::Float32,
                },
            ],
        }
    }
}

/// Uniform buffer for global rendering parameters
#[repr(C)]
#[derive(Copy, Clone, Debug, Pod, Zeroable)]
pub struct ChartUniforms {
    /// Viewport transformation matrix
    pub view_proj_matrix: [[f32; 4]; 4],
    /// Viewport dimensions (width, height, min_price, max_price)
    pub viewport: [f32; 4],
    /// Time range (start_time, end_time, time_range, _padding)
    pub time_range: [f32; 4],
    /// Colors (bullish_r, bullish_g, bullish_b, bullish_a)
    pub bullish_color: [f32; 4],
    /// Colors (bearish_r, bearish_g, bearish_b, bearish_a)
    pub bearish_color: [f32; 4],
    /// Wick color (wick_r, wick_g, wick_b, wick_a)
    pub wick_color: [f32; 4],
    /// SMA 20 color (sma20_r, sma20_g, sma20_b, sma20_a)
    pub sma20_color: [f32; 4],
    /// SMA 50 color (sma50_r, sma50_g, sma50_b, sma50_a)
    pub sma50_color: [f32; 4],
    /// SMA 200 color (sma200_r, sma200_g, sma200_b, sma200_a)
    pub sma200_color: [f32; 4],
    /// EMA 12 color (ema12_r, ema12_g, ema12_b, ema12_a)
    pub ema12_color: [f32; 4],
    /// EMA 26 color (ema26_r, ema26_g, ema26_b, ema26_a)
    pub ema26_color: [f32; 4],
    /// 💰 Current price color (current_price_r, current_price_g, current_price_b, current_price_a)
    pub current_price_color: [f32; 4],
    /// Rendering parameters (candle_width, spacing, line_width, _padding)
    pub render_params: [f32; 4],
}

impl Default for ChartUniforms {
    fn default() -> Self {
        Self::new()
    }
}

impl ChartUniforms {
    pub fn new() -> Self {
        Self {
            view_proj_matrix: [
                [1.0, 0.0, 0.0, 0.0],
                [0.0, 1.0, 0.0, 0.0],
                [0.0, 0.0, 1.0, 0.0],
                [0.0, 0.0, 0.0, 1.0],
            ],
            viewport: [800.0, 600.0, 0.0, 100.0],
            time_range: [0.0, 0.0, 0.0, 0.0],
            bullish_color: [0.455, 0.780, 0.529, 1.0], // #74c787 - buy
            bearish_color: [0.882, 0.424, 0.282, 1.0], // #e16c48 - sell
            wick_color: [0.6, 0.6, 0.6, 1.0],          // gray
            sma20_color: [1.0, 0.0, 0.0, 1.0],         // bright red
            sma50_color: [1.0, 0.8, 0.0, 1.0],         // yellow
            sma200_color: [0.2, 0.4, 0.8, 1.0],        // blue
            ema12_color: [0.8, 0.2, 0.8, 1.0],         // violet
            ema26_color: [0.0, 0.8, 0.8, 1.0],         // cyan
            current_price_color: [1.0, 1.0, 0.0, 0.8], // 💰 bright yellow with transparency
            render_params: [8.0, 2.0, 1.0, 0.0],       // width, spacing, line_width, padding
        }
    }
}

/// Geometry generator for candles
pub struct CandleGeometry;

impl CandleGeometry {
    /// Base number of segments for rounded corners
    const BASE_CORNER_SEGMENTS: usize = 6;
<<<<<<< HEAD
=======
    /// Ratio of the candle width used for rounded corners
    const CORNER_RADIUS_RATIO: f32 = 0.15;
    /// Maximum height of volume bars in NDC coordinates
    pub const VOLUME_HEIGHT: f32 = 0.4;

>>>>>>> 384ff1cb
    /// Determine corner segment count based on candle width
    fn corner_segments(width: f32) -> usize {
        if width >= 0.04 { 12 } else { Self::BASE_CORNER_SEGMENTS }
    }
    /// Create vertices for a single candle
    #[allow(clippy::too_many_arguments)]
    pub fn create_candle_vertices(
        _timestamp: f64,
        open: f32,
        _high: f32,
        _low: f32,
        close: f32,
        x_normalized: f32,
        open_y: f32,
        high_y: f32,
        low_y: f32,
        close_y: f32,
        width: f32,
    ) -> Vec<CandleVertex> {
        let mut vertices = Vec::new();
        let is_bullish = close > open;
        let half_width = width * 0.5;

        // Determine candle body coordinates
        let body_top = if is_bullish { close_y } else { open_y };
        let body_bottom = if is_bullish { open_y } else { close_y };

        let corner =
            f32::min(width * Self::CORNER_RADIUS_RATIO, (body_top - body_bottom).abs() * 0.5);

        let left = x_normalized - half_width;
        let right = x_normalized + half_width;
        let mut inner_left = left + corner;
        let mut inner_right = right - corner;
        let mut inner_top = body_top - corner;
        let mut inner_bottom = body_bottom + corner;

        let rounded = corner >= 0.001;
        if !rounded {
            inner_left = left;
            inner_right = right;
            inner_top = body_top;
            inner_bottom = body_bottom;
        }

        // Central rectangle
        vertices.extend_from_slice(&[
            CandleVertex::body_vertex(inner_left, inner_bottom, is_bullish),
            CandleVertex::body_vertex(inner_right, inner_bottom, is_bullish),
            CandleVertex::body_vertex(inner_left, inner_top, is_bullish),
            CandleVertex::body_vertex(inner_right, inner_bottom, is_bullish),
            CandleVertex::body_vertex(inner_right, inner_top, is_bullish),
            CandleVertex::body_vertex(inner_left, inner_top, is_bullish),
        ]);

        if rounded {
            // Top rectangle
            vertices.extend_from_slice(&[
                CandleVertex::body_vertex(inner_left, inner_top, is_bullish),
                CandleVertex::body_vertex(inner_right, inner_top, is_bullish),
                CandleVertex::body_vertex(inner_left, body_top, is_bullish),
                CandleVertex::body_vertex(inner_right, inner_top, is_bullish),
                CandleVertex::body_vertex(inner_right, body_top, is_bullish),
                CandleVertex::body_vertex(inner_left, body_top, is_bullish),
            ]);

            // Bottom rectangle
            vertices.extend_from_slice(&[
                CandleVertex::body_vertex(inner_left, body_bottom, is_bullish),
                CandleVertex::body_vertex(inner_right, body_bottom, is_bullish),
                CandleVertex::body_vertex(inner_left, inner_bottom, is_bullish),
                CandleVertex::body_vertex(inner_right, body_bottom, is_bullish),
                CandleVertex::body_vertex(inner_right, inner_bottom, is_bullish),
                CandleVertex::body_vertex(inner_left, inner_bottom, is_bullish),
            ]);

            // Left rectangle
            vertices.extend_from_slice(&[
                CandleVertex::body_vertex(left, inner_bottom, is_bullish),
                CandleVertex::body_vertex(inner_left, inner_bottom, is_bullish),
                CandleVertex::body_vertex(left, inner_top, is_bullish),
                CandleVertex::body_vertex(inner_left, inner_bottom, is_bullish),
                CandleVertex::body_vertex(inner_left, inner_top, is_bullish),
                CandleVertex::body_vertex(left, inner_top, is_bullish),
            ]);

            // Right rectangle
            vertices.extend_from_slice(&[
                CandleVertex::body_vertex(inner_right, inner_bottom, is_bullish),
                CandleVertex::body_vertex(right, inner_bottom, is_bullish),
                CandleVertex::body_vertex(inner_right, inner_top, is_bullish),
                CandleVertex::body_vertex(right, inner_bottom, is_bullish),
                CandleVertex::body_vertex(right, inner_top, is_bullish),
                CandleVertex::body_vertex(inner_right, inner_top, is_bullish),
            ]);

            // Helper to build corner arcs
            let segments = Self::corner_segments(width);
            let mut add_arc = |cx: f32, cy: f32, start: f32, end: f32| {
                let step = (end - start) / segments as f32;
                let mut angle = start;
                for _ in 0..segments {
                    let x1 = cx + corner * angle.cos();
                    let y1 = cy + corner * angle.sin();
                    angle += step;
                    let x2 = cx + corner * angle.cos();
                    let y2 = cy + corner * angle.sin();
                    vertices.push(CandleVertex::body_vertex(cx, cy, is_bullish));
                    vertices.push(CandleVertex::body_vertex(x1, y1, is_bullish));
                    vertices.push(CandleVertex::body_vertex(x2, y2, is_bullish));
                }
            };

            // Top left arc
            add_arc(inner_left, inner_top, std::f32::consts::FRAC_PI_2, std::f32::consts::PI);
            // Top right arc
            add_arc(inner_right, inner_top, 0.0, std::f32::consts::FRAC_PI_2);
            // Bottom right arc
            add_arc(inner_right, inner_bottom, -std::f32::consts::FRAC_PI_2, 0.0);
            // Bottom left arc
            add_arc(inner_left, inner_bottom, std::f32::consts::PI, std::f32::consts::PI * 1.5);
        }

        // Create lines for the upper and lower wicks
        let wick_width = width * 0.1; // wick is thinner than the body
        let wick_half = wick_width * 0.5;

        // Upper wick (if present)
        if high_y > body_top {
            let upper_wick = [
                CandleVertex::wick_vertex(x_normalized - wick_half, body_top),
                CandleVertex::wick_vertex(x_normalized + wick_half, body_top),
                CandleVertex::wick_vertex(x_normalized - wick_half, high_y),
                CandleVertex::wick_vertex(x_normalized + wick_half, body_top),
                CandleVertex::wick_vertex(x_normalized + wick_half, high_y),
                CandleVertex::wick_vertex(x_normalized - wick_half, high_y),
            ];
            vertices.extend_from_slice(&upper_wick);
        }

        // Lower wick (if present)
        if low_y < body_bottom {
            let lower_wick = [
                CandleVertex::wick_vertex(x_normalized - wick_half, low_y),
                CandleVertex::wick_vertex(x_normalized + wick_half, low_y),
                CandleVertex::wick_vertex(x_normalized - wick_half, body_bottom),
                CandleVertex::wick_vertex(x_normalized + wick_half, low_y),
                CandleVertex::wick_vertex(x_normalized + wick_half, body_bottom),
                CandleVertex::wick_vertex(x_normalized - wick_half, body_bottom),
            ];
            vertices.extend_from_slice(&lower_wick);
        }

        vertices
    }

    /// 💰 Create vertices for the current price line
    pub fn create_current_price_line(current_price_y: f32, line_width: f32) -> Vec<CandleVertex> {
        let half_width = line_width * 0.5;

        // Horizontal line across the entire screen
        vec![
            CandleVertex::current_price_vertex(-1.0, current_price_y - half_width),
            CandleVertex::current_price_vertex(1.0, current_price_y - half_width),
            CandleVertex::current_price_vertex(-1.0, current_price_y + half_width),
            CandleVertex::current_price_vertex(-1.0, current_price_y + half_width),
            CandleVertex::current_price_vertex(1.0, current_price_y - half_width),
            CandleVertex::current_price_vertex(1.0, current_price_y + half_width),
        ]
    }

    /// Create vertices for a volume bar
    pub fn create_volume_vertices(
        x_normalized: f32,
        width: f32,
        volume_ratio: f32,
        is_bullish: bool,
    ) -> Vec<CandleVertex> {
        let half_width = width * 0.5;
        let left = x_normalized - half_width;
        let right = x_normalized + half_width;
        let bottom = -1.0;
        let top = bottom + volume_ratio.clamp(0.0, 1.0) * Self::VOLUME_HEIGHT;
        vec![
            CandleVertex::volume_vertex(left, bottom, is_bullish),
            CandleVertex::volume_vertex(right, bottom, is_bullish),
            CandleVertex::volume_vertex(left, top, is_bullish),
            CandleVertex::volume_vertex(right, bottom, is_bullish),
            CandleVertex::volume_vertex(right, top, is_bullish),
            CandleVertex::volume_vertex(left, top, is_bullish),
        ]
    }

    /// Create vertices for an indicator line - improved algorithm for solid lines
    pub fn create_indicator_line_vertices(
        points: &[(f32, f32)], // (x_normalized, y_normalized) points
        indicator_type: IndicatorType,
        line_width: f32,
    ) -> Vec<CandleVertex> {
        if points.len() < 2 {
            return Vec::new();
        }

        let mut vertices = Vec::new();
        let half_width = (line_width * 0.3).max(0.001); // thinner line for better look

        // Create a continuous line as a triangle strip
        for i in 0..(points.len() - 1) {
            let (x1, y1) = points[i];
            let (x2, y2) = points[i + 1];

            // Compute the perpendicular vector for the correct line thickness
            let dx = x2 - x1;
            let dy = y2 - y1;
            let length = (dx * dx + dy * dy).sqrt();

            // Normalized perpendicular vector
            let (perp_x, perp_y) = if length > 0.0001 {
                (-dy / length * half_width, dx / length * half_width)
            } else {
                (0.0, half_width) // vertical line
            };

            // Create a rectangle as two triangles without gaps
            let segment_vertices = [
                // First triangle
                CandleVertex::indicator_vertex(x1 - perp_x, y1 - perp_y, indicator_type),
                CandleVertex::indicator_vertex(x1 + perp_x, y1 + perp_y, indicator_type),
                CandleVertex::indicator_vertex(x2 - perp_x, y2 - perp_y, indicator_type),
                // Second triangle
                CandleVertex::indicator_vertex(x1 + perp_x, y1 + perp_y, indicator_type),
                CandleVertex::indicator_vertex(x2 + perp_x, y2 + perp_y, indicator_type),
                CandleVertex::indicator_vertex(x2 - perp_x, y2 - perp_y, indicator_type),
            ];

            vertices.extend_from_slice(&segment_vertices);
        }

        vertices
    }

    /// Create vertices for the Ichimoku cloud (Span A/B area and lines)
    pub fn create_ichimoku_cloud(
        span_a: &[(f32, f32)],
        span_b: &[(f32, f32)],
        line_width: f32,
    ) -> Vec<CandleVertex> {
        let len = span_a.len().min(span_b.len());
        if len < 2 {
            return Vec::new();
        }

        let mut vertices = Vec::new();

        // Cloud area
        for i in 0..(len - 1) {
            let (x1a, y1a) = span_a[i];
            let (x2a, y2a) = span_a[i + 1];
            let (x1b, y1b) = span_b[i];
            let (x2b, y2b) = span_b[i + 1];
            let bullish = (y1a + y2a) / 2.0 >= (y1b + y2b) / 2.0;
            let tri = [
                CandleVertex::ichimoku_vertex(x1a, y1a, bullish),
                CandleVertex::ichimoku_vertex(x1b, y1b, bullish),
                CandleVertex::ichimoku_vertex(x2a, y2a, bullish),
                CandleVertex::ichimoku_vertex(x2a, y2a, bullish),
                CandleVertex::ichimoku_vertex(x1b, y1b, bullish),
                CandleVertex::ichimoku_vertex(x2b, y2b, bullish),
            ];
            vertices.extend_from_slice(&tri);
        }

        vertices.extend(Self::create_indicator_line_vertices(
            span_a,
            IndicatorType::SenkouA,
            line_width,
        ));
        vertices.extend(Self::create_indicator_line_vertices(
            span_b,
            IndicatorType::SenkouB,
            line_width,
        ));

        vertices
    }

    /// Create vertices for the chart grid
    pub fn create_grid_vertices(
        _viewport_width: f32,
        _viewport_height: f32,
        grid_lines_x: u32,
        grid_lines_y: u32,
    ) -> Vec<CandleVertex> {
        let mut vertices = Vec::new();
        let line_width = 0.002; // thin grid lines

        // Vertical lines
        for i in 0..=grid_lines_x {
            let x = i as f32 / grid_lines_x as f32 * 2.0 - 1.0; // normalize to [-1, 1]
            let half_width = line_width * 0.5;

            // Vertical line as a thin rectangle
            vertices.extend_from_slice(&[
                CandleVertex::wick_vertex(x - half_width, -1.0),
                CandleVertex::wick_vertex(x + half_width, -1.0),
                CandleVertex::wick_vertex(x - half_width, 1.0),
                CandleVertex::wick_vertex(x + half_width, -1.0),
                CandleVertex::wick_vertex(x + half_width, 1.0),
                CandleVertex::wick_vertex(x - half_width, 1.0),
            ]);
        }

        // Horizontal lines
        for i in 0..=grid_lines_y {
            let y = i as f32 / grid_lines_y as f32 * 2.0 - 1.0; // normalize to [-1, 1]
            let half_width = line_width * 0.5;

            // Horizontal line as a thin rectangle
            vertices.extend_from_slice(&[
                CandleVertex::wick_vertex(-1.0, y - half_width),
                CandleVertex::wick_vertex(1.0, y - half_width),
                CandleVertex::wick_vertex(-1.0, y + half_width),
                CandleVertex::wick_vertex(1.0, y - half_width),
                CandleVertex::wick_vertex(1.0, y + half_width),
                CandleVertex::wick_vertex(-1.0, y + half_width),
            ]);
        }

        vertices
    }

    /// Create a smart price grid with nice levels
    pub fn create_price_grid(
        min_price: f32,
        max_price: f32,
        chart_width: f32,
        chart_height: f32,
        time_lines: u32,
        price_lines: u32,
    ) -> Vec<CandleVertex> {
        let mut vertices = Vec::new();
        let grid_line_width = 0.001; // very thin grid lines
        let half_width = grid_line_width * 0.5;

        // Vertical lines (time grid)
        for i in 1..time_lines {
            // Skip the outer lines
            let x = (i as f32 / time_lines as f32) * chart_width - 1.0;

            // Vertical line
            vertices.extend_from_slice(&[
                CandleVertex::grid_vertex(x - half_width, -1.0),
                CandleVertex::grid_vertex(x + half_width, -1.0),
                CandleVertex::grid_vertex(x - half_width, 1.0),
                CandleVertex::grid_vertex(x + half_width, -1.0),
                CandleVertex::grid_vertex(x + half_width, 1.0),
                CandleVertex::grid_vertex(x - half_width, 1.0),
            ]);
        }

        // Horizontal lines (price grid)
        let price_range = max_price - min_price;
        let nice_step = Self::calculate_nice_price_step(price_range, price_lines);

        // Find the first nice price level
        let first_price = ((min_price / nice_step).ceil() * nice_step).max(min_price);

        let mut current_price = first_price;
        while current_price <= max_price {
            // Convert price to Y coordinate
            let y = -1.0 + ((current_price - min_price) / price_range) * chart_height;

            // Horizontal line
            vertices.extend_from_slice(&[
                CandleVertex::grid_vertex(-1.0, y - half_width),
                CandleVertex::grid_vertex(1.0, y - half_width),
                CandleVertex::grid_vertex(-1.0, y + half_width),
                CandleVertex::grid_vertex(1.0, y - half_width),
                CandleVertex::grid_vertex(1.0, y + half_width),
                CandleVertex::grid_vertex(-1.0, y + half_width),
            ]);

            current_price += nice_step;
        }

        vertices
    }

    /// Calculate a nice step for the price grid
    fn calculate_nice_price_step(price_range: f32, target_lines: u32) -> f32 {
        let raw_step = price_range / target_lines as f32;

        // Determine the order of magnitude
        let magnitude = 10.0_f32.powf(raw_step.log10().floor());

        // Normalize to the range [1, 10)
        let normalized = raw_step / magnitude;

        // Choose a nice value
        let nice_normalized = if normalized <= 1.0 {
            1.0
        } else if normalized <= 2.0 {
            2.0
        } else if normalized <= 5.0 {
            5.0
        } else {
            10.0
        };

        nice_normalized * magnitude
    }
}<|MERGE_RESOLUTION|>--- conflicted
+++ resolved
@@ -280,14 +280,11 @@
 impl CandleGeometry {
     /// Base number of segments for rounded corners
     const BASE_CORNER_SEGMENTS: usize = 6;
-<<<<<<< HEAD
-=======
     /// Ratio of the candle width used for rounded corners
     const CORNER_RADIUS_RATIO: f32 = 0.15;
     /// Maximum height of volume bars in NDC coordinates
     pub const VOLUME_HEIGHT: f32 = 0.4;
 
->>>>>>> 384ff1cb
     /// Determine corner segment count based on candle width
     fn corner_segments(width: f32) -> usize {
         if width >= 0.04 { 12 } else { Self::BASE_CORNER_SEGMENTS }
