--- conflicted
+++ resolved
@@ -137,15 +137,10 @@
         // Create instance data for each visible candle
         let step_size = 2.0 / visible_candles.len() as f32;
         let candle_width = (step_size * 0.8).clamp(MIN_ELEMENT_WIDTH, MAX_ELEMENT_WIDTH);
-<<<<<<< HEAD
         let instances = Vec::with_capacity(visible_candles.len());
 
         let half_width = candle_width * 0.5;
-=======
-        let half_width = candle_width * 0.5;
-        let instances = Vec::with_capacity(visible_candles.len());
-        let mut vertices = Vec::with_capacity(visible_candles.len() * 30);
->>>>>>> 47a8f2fc
+
 
         for (i, candle) in visible_candles.iter().enumerate() {
             let x = candle_x_position(i, visible_candles.len());
